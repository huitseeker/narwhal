// Copyright (c) 2022, Mysten Labs, Inc.
// SPDX-License-Identifier: Apache-2.0
mod batch_loader;
mod errors;
mod executor;
mod state;
mod subscriber;

#[cfg(test)]
#[path = "tests/fixtures.rs"]
mod fixtures;

#[cfg(test)]
#[path = "tests/execution_state.rs"]
mod execution_state;

#[cfg(test)]
#[path = "tests/sequencer.rs"]
mod sequencer;

pub use errors::{ExecutionStateError, SubscriberResult};
pub use state::ExecutionIndices;

use crate::{
    batch_loader::BatchLoader, errors::SubscriberError, executor::Executor, subscriber::Subscriber,
};
use async_trait::async_trait;
use config::Committee;
use consensus::{ConsensusOutput, ConsensusSyncRequest};
use crypto::traits::VerifyingKey;
use primary::BatchDigest;
use serde::de::DeserializeOwned;
use std::{fmt::Debug, sync::Arc};
use store::Store;
use tokio::{
    sync::mpsc::{channel, Receiver, Sender},
    task::JoinHandle,
};
use tracing::info;
use worker::SerializedBatchMessage;

/// Default inter-task channel size.
pub const DEFAULT_CHANNEL_SIZE: usize = 1_000;

/// Convenience type representing a serialized transaction.
pub type SerializedTransaction = Vec<u8>;

#[async_trait]
pub trait ExecutionState {
    /// The type of the transaction to process.
    type Transaction: DeserializeOwned + Send + Debug;

    /// The error type to return in case something went wrong during execution.
    type Error: ExecutionStateError;

    /// Execute the transaction and atomically persist the consensus index.
    async fn handle_consensus_transaction(
        &self,
        execution_indices: ExecutionIndices,
        transaction: Self::Transaction,
    ) -> Result<(), Self::Error>;

    /// Simple guardrail ensuring there is a single instance using the state
    /// to call `handle_consensus_transaction`. Many instances may read the state,
    /// or use it for other purposes.
    fn ask_consensus_write_lock(&self) -> bool;

    /// Tell the state that the caller instance is no longer using calling
    //// `handle_consensus_transaction`.
    fn release_consensus_write_lock(&self);

    /// Load the last consensus index from storage.
    async fn load_execution_indices(&self) -> Result<ExecutionIndices, Self::Error>;
}

<<<<<<< HEAD
/// Spawn a new client subscriber.
pub async fn spawn_client_subscriber<State, PublicKey>(
    name: PublicKey,
    committee: Committee<PublicKey>,
    store_path: &Path,
    execution_state: Arc<State>,
    rx_consensus: Receiver<ConsensusOutput<PublicKey>>,
    tx_consensus: Sender<ConsensusSyncRequest>,
    tx_output: Sender<(SubscriberResult<()>, SerializedTransaction)>,
) -> SubscriberResult<(
    JoinHandle<SubscriberResult<()>>,
    JoinHandle<SubscriberResult<()>>,
    JoinHandle<SubscriberResult<()>>,
)>
where
    State: ExecutionState + Send + Sync + 'static,
    PublicKey: VerifyingKey,
{
    let (tx_batch_loader, rx_batch_loader) = channel(DEFAULT_CHANNEL_SIZE);
    let (tx_executor, rx_executor) = channel(DEFAULT_CHANNEL_SIZE);

    // Ensure there is a single consensus client modifying the execution state.
    ensure!(
        execution_state.ask_consensus_write_lock(),
        SubscriberError::OnlyOneConsensusClientPermitted
    );

    // Load the subscriber state from storage.
    let execution_indices = execution_state.load_execution_indices().await?;
    let next_consensus_index = execution_indices.next_certificate_index;

    // (Re)open a temporary store to hold downloaded batches.
    let rocksdb = open_cf(store_path, None, &[BATCHES_CF]).expect("Failed creating database");
    let batch_map = reopen!(&rocksdb, BATCHES_CF;<BatchDigest, SerializedBatchMessage>);
    let store = Store::new(batch_map);

    // Spawn the subscriber.
    let subscriber_handle = Subscriber::<PublicKey>::spawn(
        store.clone(),
        rx_consensus,
        tx_consensus,
        tx_batch_loader,
        tx_executor,
        next_consensus_index,
    );

    // Spawn the executor.
    let executor_handle = Executor::<State, PublicKey>::spawn(
        store.clone(),
        execution_state,
        /* rx_subscriber */ rx_executor,
        tx_output,
    );

    // Spawn the batch loader.
    let worker_addresses = committee
        .authorities
        .iter()
        .find(|(x, _)| *x == &name)
        .map(|(_, authority)| authority)
        .expect("Our public key is not in the committee")
        .workers
        .iter()
        .map(|(id, x)| (*id, x.worker_to_worker))
        .collect();
    let batch_loader_handle = BatchLoader::spawn(store, rx_batch_loader, worker_addresses);

    // Return the handle.
    info!("Consensus subscriber successfully started");
    Ok((subscriber_handle, executor_handle, batch_loader_handle))
=======
/// A client subscribing to the consensus output and executing every transaction.
pub struct Client;

impl Client {
    /// Spawn a new client subscriber.
    pub async fn spawn<State, PublicKey>(
        name: PublicKey,
        committee: Committee<PublicKey>,
        store: Store<BatchDigest, SerializedBatchMessage>,
        execution_state: Arc<State>,
        rx_consensus: Receiver<ConsensusOutput<PublicKey>>,
        tx_consensus: Sender<ConsensusSyncRequest>,
        tx_output: Sender<SubscriberResult<SerializedTransaction>>,
    ) -> SubscriberResult<(
        JoinHandle<SubscriberResult<()>>,
        JoinHandle<SubscriberResult<()>>,
        JoinHandle<SubscriberResult<()>>,
    )>
    where
        State: ExecutionState + Send + Sync + 'static,
        PublicKey: VerifyingKey,
    {
        let (tx_batch_loader, rx_batch_loader) = channel(DEFAULT_CHANNEL_SIZE);
        let (tx_executor, rx_executor) = channel(DEFAULT_CHANNEL_SIZE);

        // Ensure there is a single consensus client modifying the execution state.
        ensure!(
            execution_state.ask_consensus_write_lock(),
            SubscriberError::OnlyOneConsensusClientPermitted
        );

        // Load the subscriber state from storage.
        let execution_indices = execution_state.load_execution_indices().await?;
        let next_consensus_index = execution_indices.next_certificate_index;

        // Spawn the subscriber.
        let subscriber_handle = Subscriber::<PublicKey>::spawn(
            store.clone(),
            rx_consensus,
            tx_consensus,
            tx_batch_loader,
            tx_executor,
            next_consensus_index,
        );

        // Spawn the executor.
        let executor_handle = Executor::<State, PublicKey>::spawn(
            store.clone(),
            execution_state,
            /* rx_subscriber */ rx_executor,
            tx_output,
        );

        // Spawn the batch loader.
        let worker_addresses = committee
            .authorities
            .iter()
            .find(|(x, _)| *x == &name)
            .map(|(_, authority)| authority)
            .expect("Our public key is not in the committee")
            .workers
            .iter()
            .map(|(id, x)| (*id, x.worker_to_worker))
            .collect();
        let batch_loader_handle = BatchLoader::spawn(store, rx_batch_loader, worker_addresses);

        // Return the handle.
        info!("Consensus subscriber successfully started");
        Ok((subscriber_handle, executor_handle, batch_loader_handle))
    }
>>>>>>> 53958898
}<|MERGE_RESOLUTION|>--- conflicted
+++ resolved
@@ -73,78 +73,6 @@
     async fn load_execution_indices(&self) -> Result<ExecutionIndices, Self::Error>;
 }
 
-<<<<<<< HEAD
-/// Spawn a new client subscriber.
-pub async fn spawn_client_subscriber<State, PublicKey>(
-    name: PublicKey,
-    committee: Committee<PublicKey>,
-    store_path: &Path,
-    execution_state: Arc<State>,
-    rx_consensus: Receiver<ConsensusOutput<PublicKey>>,
-    tx_consensus: Sender<ConsensusSyncRequest>,
-    tx_output: Sender<(SubscriberResult<()>, SerializedTransaction)>,
-) -> SubscriberResult<(
-    JoinHandle<SubscriberResult<()>>,
-    JoinHandle<SubscriberResult<()>>,
-    JoinHandle<SubscriberResult<()>>,
-)>
-where
-    State: ExecutionState + Send + Sync + 'static,
-    PublicKey: VerifyingKey,
-{
-    let (tx_batch_loader, rx_batch_loader) = channel(DEFAULT_CHANNEL_SIZE);
-    let (tx_executor, rx_executor) = channel(DEFAULT_CHANNEL_SIZE);
-
-    // Ensure there is a single consensus client modifying the execution state.
-    ensure!(
-        execution_state.ask_consensus_write_lock(),
-        SubscriberError::OnlyOneConsensusClientPermitted
-    );
-
-    // Load the subscriber state from storage.
-    let execution_indices = execution_state.load_execution_indices().await?;
-    let next_consensus_index = execution_indices.next_certificate_index;
-
-    // (Re)open a temporary store to hold downloaded batches.
-    let rocksdb = open_cf(store_path, None, &[BATCHES_CF]).expect("Failed creating database");
-    let batch_map = reopen!(&rocksdb, BATCHES_CF;<BatchDigest, SerializedBatchMessage>);
-    let store = Store::new(batch_map);
-
-    // Spawn the subscriber.
-    let subscriber_handle = Subscriber::<PublicKey>::spawn(
-        store.clone(),
-        rx_consensus,
-        tx_consensus,
-        tx_batch_loader,
-        tx_executor,
-        next_consensus_index,
-    );
-
-    // Spawn the executor.
-    let executor_handle = Executor::<State, PublicKey>::spawn(
-        store.clone(),
-        execution_state,
-        /* rx_subscriber */ rx_executor,
-        tx_output,
-    );
-
-    // Spawn the batch loader.
-    let worker_addresses = committee
-        .authorities
-        .iter()
-        .find(|(x, _)| *x == &name)
-        .map(|(_, authority)| authority)
-        .expect("Our public key is not in the committee")
-        .workers
-        .iter()
-        .map(|(id, x)| (*id, x.worker_to_worker))
-        .collect();
-    let batch_loader_handle = BatchLoader::spawn(store, rx_batch_loader, worker_addresses);
-
-    // Return the handle.
-    info!("Consensus subscriber successfully started");
-    Ok((subscriber_handle, executor_handle, batch_loader_handle))
-=======
 /// A client subscribing to the consensus output and executing every transaction.
 pub struct Client;
 
@@ -157,7 +85,7 @@
         execution_state: Arc<State>,
         rx_consensus: Receiver<ConsensusOutput<PublicKey>>,
         tx_consensus: Sender<ConsensusSyncRequest>,
-        tx_output: Sender<SubscriberResult<SerializedTransaction>>,
+        tx_output: Sender<(SubscriberResult<()>, SerializedTransaction)>,
     ) -> SubscriberResult<(
         JoinHandle<SubscriberResult<()>>,
         JoinHandle<SubscriberResult<()>>,
@@ -215,5 +143,4 @@
         info!("Consensus subscriber successfully started");
         Ok((subscriber_handle, executor_handle, batch_loader_handle))
     }
->>>>>>> 53958898
 }