// Copyright (c) 2022, Mysten Labs, Inc.
// SPDX-License-Identifier: Apache-2.0

syntax = "proto3";

package narwhal;

message CertificateDigest {
    bytes digest = 1;
}

message BatchDigest {
    bytes digest = 1;
}

message Batch {
    repeated Transaction transaction = 1;
}

message Transaction {
    bytes transaction = 1;
}

 enum CollectionErrorType {
    COLLECTION_NOT_FOUND = 0;
    COLLECTION_TIMEOUT = 1;
    COLLECTION_ERROR = 2;
}

message CollectionError {
    CertificateDigest id = 1;
    CollectionErrorType error = 2;
}

 message BatchMessage {
    BatchDigest id = 1;
    Batch transactions = 2;
}

message MultiAddr {
    string address = 1;
}

message PublicKey {
    bytes bytes = 1;
}

message ValidatorData {
    PublicKey public_key = 1;
    int64 stake_weight = 2;
    MultiAddr address = 3;
}

message CollectionRetrievalResult {
    oneof retrieval_result {
        BatchMessage batch = 1;
        CollectionError error = 2;
    }
}

message GetCollectionsRequest {
    // List of collections to be retreived.
    repeated CertificateDigest collection_ids = 1;
}

message GetCollectionsResponse {
    // TODO: Revisit this for spec compliance.  
    // List of retrieval results of collections.
    repeated CollectionRetrievalResult result = 1;
}

message RemoveCollectionsRequest {
    // List of collections to be removed.
    repeated CertificateDigest collection_ids = 1;
}

<<<<<<< HEAD
message ReadCausalRequest {
    // A collection for which a sequence of related collections are to be retrieved.
    CertificateDigest collection_id = 1;
}

message ReadCausalResponse {
    // Resulting sequence of collections from DAG walk.
    repeated CertificateDigest collection_ids = 1;
=======
message NewNetworkInfoRequest {
    uint32 epoch_number = 1;
    repeated ValidatorData validators = 2;
>>>>>>> 9126df4f
}

// A bincode encoded payload. This is intended to be used in the short-term
// while we don't have good protobuf definitions for Narwhal types
message BincodeEncodedPayload {
    bytes payload = 1;
  }
  
// Empty message for when we don't have anything to return
message Empty {
}

// The consensus to mempool interface for validator actions.
service Validator {
    // Returns collection contents for each requested collection.
    rpc GetCollections (GetCollectionsRequest) returns (GetCollectionsResponse);
    // Expunges collections from the mempool.
    rpc RemoveCollections (RemoveCollectionsRequest) returns (Empty);
    // Returns collections along a DAG walk with a well-defined starting point.
    rpc ReadCausal (ReadCausalRequest) returns (ReadCausalResponse);
}

service Configuration {
    // Signals a change in networking info
    rpc NewNetworkInfo (NewNetworkInfoRequest) returns (Empty);
}

// The primary-to-primary interface
service PrimaryToPrimary {
  // Sends a message
  rpc SendMessage (BincodeEncodedPayload) returns (Empty) {}
}

// The worker-to-worker interface
service WorkerToWorker {
  // Sends a worker message
  rpc SendMessage (BincodeEncodedPayload) returns (Empty) {}
  // requests a number of batches that the service then streams back to the client
  rpc ClientBatchRequest (BincodeEncodedPayload) returns (stream BincodeEncodedPayload) {}
}

// The worker-to-primary interface
service WorkerToPrimary {
  // Sends a message
  rpc SendMessage (BincodeEncodedPayload) returns (Empty) {}
}

// The primary-to-worker interface
service PrimaryToWorker {
  // Sends a message
  rpc SendMessage (BincodeEncodedPayload) returns (Empty) {}
}

service Transactions {
    // Submit a Transactions
    rpc SubmitTransaction (Transaction) returns (Empty) {}

    // Submit a Transactions
    rpc SubmitTransactionStream (stream Transaction) returns (Empty) {}
}<|MERGE_RESOLUTION|>--- conflicted
+++ resolved
@@ -74,7 +74,6 @@
     repeated CertificateDigest collection_ids = 1;
 }
 
-<<<<<<< HEAD
 message ReadCausalRequest {
     // A collection for which a sequence of related collections are to be retrieved.
     CertificateDigest collection_id = 1;
@@ -83,11 +82,11 @@
 message ReadCausalResponse {
     // Resulting sequence of collections from DAG walk.
     repeated CertificateDigest collection_ids = 1;
-=======
+}
+
 message NewNetworkInfoRequest {
     uint32 epoch_number = 1;
     repeated ValidatorData validators = 2;
->>>>>>> 9126df4f
 }
 
 // A bincode encoded payload. This is intended to be used in the short-term
