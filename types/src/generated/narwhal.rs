// Copyright (c) 2022, Mysten Labs, Inc.
// SPDX-License-Identifier: Apache-2.0
#[derive(Clone, PartialEq, ::prost::Message)]
pub struct CertificateDigest {
    #[prost(bytes="bytes", tag="1")]
    pub digest: ::prost::bytes::Bytes,
}
#[derive(Clone, PartialEq, ::prost::Message)]
pub struct BatchDigest {
    #[prost(bytes="bytes", tag="1")]
    pub digest: ::prost::bytes::Bytes,
}
#[derive(Clone, PartialEq, ::prost::Message)]
pub struct Batch {
    #[prost(message, repeated, tag="1")]
    pub transaction: ::prost::alloc::vec::Vec<Transaction>,
}
#[derive(Clone, PartialEq, ::prost::Message)]
pub struct Transaction {
    #[prost(bytes="bytes", tag="1")]
    pub transaction: ::prost::bytes::Bytes,
}
#[derive(Clone, PartialEq, ::prost::Message)]
pub struct CollectionError {
    #[prost(message, optional, tag="1")]
    pub id: ::core::option::Option<CertificateDigest>,
    #[prost(enumeration="CollectionErrorType", tag="2")]
    pub error: i32,
}
#[derive(Clone, PartialEq, ::prost::Message)]
pub struct BatchMessage {
    #[prost(message, optional, tag="1")]
    pub id: ::core::option::Option<BatchDigest>,
    #[prost(message, optional, tag="2")]
    pub transactions: ::core::option::Option<Batch>,
}
#[derive(Clone, PartialEq, ::prost::Message)]
pub struct MultiAddr {
    #[prost(string, tag="1")]
    pub address: ::prost::alloc::string::String,
}
#[derive(Clone, PartialEq, ::prost::Message)]
pub struct PublicKey {
    #[prost(bytes="bytes", tag="1")]
    pub bytes: ::prost::bytes::Bytes,
}
#[derive(Clone, PartialEq, ::prost::Message)]
pub struct ValidatorData {
    #[prost(message, optional, tag="1")]
    pub public_key: ::core::option::Option<PublicKey>,
    #[prost(int64, tag="2")]
    pub stake_weight: i64,
    #[prost(message, optional, tag="3")]
    pub address: ::core::option::Option<MultiAddr>,
}
#[derive(Clone, PartialEq, ::prost::Message)]
pub struct CollectionRetrievalResult {
    #[prost(oneof="collection_retrieval_result::RetrievalResult", tags="1, 2")]
    pub retrieval_result: ::core::option::Option<collection_retrieval_result::RetrievalResult>,
}
/// Nested message and enum types in `CollectionRetrievalResult`.
pub mod collection_retrieval_result {
    #[derive(Clone, PartialEq, ::prost::Oneof)]
    pub enum RetrievalResult {
        #[prost(message, tag="1")]
        Batch(super::BatchMessage),
        #[prost(message, tag="2")]
        Error(super::CollectionError),
    }
}
#[derive(Clone, PartialEq, ::prost::Message)]
pub struct GetCollectionsRequest {
    /// List of collections to be retreived.
    #[prost(message, repeated, tag="1")]
    pub collection_ids: ::prost::alloc::vec::Vec<CertificateDigest>,
}
#[derive(Clone, PartialEq, ::prost::Message)]
pub struct GetCollectionsResponse {
    /// TODO: Revisit this for spec compliance.  
    /// List of retrieval results of collections.
    #[prost(message, repeated, tag="1")]
    pub result: ::prost::alloc::vec::Vec<CollectionRetrievalResult>,
}
#[derive(Clone, PartialEq, ::prost::Message)]
pub struct RemoveCollectionsRequest {
    /// List of collections to be removed.
    #[prost(message, repeated, tag="1")]
    pub collection_ids: ::prost::alloc::vec::Vec<CertificateDigest>,
}
#[derive(Clone, PartialEq, ::prost::Message)]
<<<<<<< HEAD
pub struct ReadCausalRequest {
    /// A collection for which a sequence of related collections are to be retrieved.
    #[prost(message, optional, tag="1")]
    pub collection_id: ::core::option::Option<CertificateDigest>,
}
#[derive(Clone, PartialEq, ::prost::Message)]
pub struct ReadCausalResponse {
    /// Resulting sequence of collections from DAG walk.
    #[prost(message, repeated, tag="1")]
    pub collection_ids: ::prost::alloc::vec::Vec<CertificateDigest>,
=======
pub struct NewNetworkInfoRequest {
    #[prost(uint32, tag="1")]
    pub epoch_number: u32,
    #[prost(message, repeated, tag="2")]
    pub validators: ::prost::alloc::vec::Vec<ValidatorData>,
>>>>>>> 9126df4f
}
/// A bincode encoded payload. This is intended to be used in the short-term
/// while we don't have good protobuf definitions for Narwhal types
#[derive(Clone, PartialEq, ::prost::Message)]
pub struct BincodeEncodedPayload {
    #[prost(bytes="bytes", tag="1")]
    pub payload: ::prost::bytes::Bytes,
}
/// Empty message for when we don't have anything to return
#[derive(Clone, PartialEq, ::prost::Message)]
pub struct Empty {
}
#[derive(Clone, Copy, Debug, PartialEq, Eq, Hash, PartialOrd, Ord, ::prost::Enumeration)]
#[repr(i32)]
pub enum CollectionErrorType {
    CollectionNotFound = 0,
    CollectionTimeout = 1,
    CollectionError = 2,
}
/// Generated client implementations.
pub mod validator_client {
    #![allow(unused_variables, dead_code, missing_docs, clippy::let_unit_value)]
    use tonic::codegen::*;
    /// The consensus to mempool interface for validator actions.
    #[derive(Debug, Clone)]
    pub struct ValidatorClient<T> {
        inner: tonic::client::Grpc<T>,
    }
    impl ValidatorClient<tonic::transport::Channel> {
        /// Attempt to create a new client by connecting to a given endpoint.
        pub async fn connect<D>(dst: D) -> Result<Self, tonic::transport::Error>
        where
            D: std::convert::TryInto<tonic::transport::Endpoint>,
            D::Error: Into<StdError>,
        {
            let conn = tonic::transport::Endpoint::new(dst)?.connect().await?;
            Ok(Self::new(conn))
        }
    }
    impl<T> ValidatorClient<T>
    where
        T: tonic::client::GrpcService<tonic::body::BoxBody>,
        T::Error: Into<StdError>,
        T::ResponseBody: Body<Data = Bytes> + Send + 'static,
        <T::ResponseBody as Body>::Error: Into<StdError> + Send,
    {
        pub fn new(inner: T) -> Self {
            let inner = tonic::client::Grpc::new(inner);
            Self { inner }
        }
        pub fn with_interceptor<F>(
            inner: T,
            interceptor: F,
        ) -> ValidatorClient<InterceptedService<T, F>>
        where
            F: tonic::service::Interceptor,
            T::ResponseBody: Default,
            T: tonic::codegen::Service<
                http::Request<tonic::body::BoxBody>,
                Response = http::Response<
                    <T as tonic::client::GrpcService<tonic::body::BoxBody>>::ResponseBody,
                >,
            >,
            <T as tonic::codegen::Service<
                http::Request<tonic::body::BoxBody>,
            >>::Error: Into<StdError> + Send + Sync,
        {
            ValidatorClient::new(InterceptedService::new(inner, interceptor))
        }
        /// Compress requests with `gzip`.
        ///
        /// This requires the server to support it otherwise it might respond with an
        /// error.
        #[must_use]
        pub fn send_gzip(mut self) -> Self {
            self.inner = self.inner.send_gzip();
            self
        }
        /// Enable decompressing responses with `gzip`.
        #[must_use]
        pub fn accept_gzip(mut self) -> Self {
            self.inner = self.inner.accept_gzip();
            self
        }
        /// Returns collection contents for each requested collection.
        pub async fn get_collections(
            &mut self,
            request: impl tonic::IntoRequest<super::GetCollectionsRequest>,
        ) -> Result<tonic::Response<super::GetCollectionsResponse>, tonic::Status> {
            self.inner
                .ready()
                .await
                .map_err(|e| {
                    tonic::Status::new(
                        tonic::Code::Unknown,
                        format!("Service was not ready: {}", e.into()),
                    )
                })?;
            let codec = tonic::codec::ProstCodec::default();
            let path = http::uri::PathAndQuery::from_static(
                "/narwhal.Validator/GetCollections",
            );
            self.inner.unary(request.into_request(), path, codec).await
        }
        /// Expunges collections from the mempool.
        pub async fn remove_collections(
            &mut self,
            request: impl tonic::IntoRequest<super::RemoveCollectionsRequest>,
        ) -> Result<tonic::Response<super::Empty>, tonic::Status> {
            self.inner
                .ready()
                .await
                .map_err(|e| {
                    tonic::Status::new(
                        tonic::Code::Unknown,
                        format!("Service was not ready: {}", e.into()),
                    )
                })?;
            let codec = tonic::codec::ProstCodec::default();
            let path = http::uri::PathAndQuery::from_static(
                "/narwhal.Validator/RemoveCollections",
            );
            self.inner.unary(request.into_request(), path, codec).await
        }
        /// Returns collections along a DAG walk with a well-defined starting point.
        pub async fn read_causal(
            &mut self,
            request: impl tonic::IntoRequest<super::ReadCausalRequest>,
        ) -> Result<tonic::Response<super::ReadCausalResponse>, tonic::Status> {
            self.inner
                .ready()
                .await
                .map_err(|e| {
                    tonic::Status::new(
                        tonic::Code::Unknown,
                        format!("Service was not ready: {}", e.into()),
                    )
                })?;
            let codec = tonic::codec::ProstCodec::default();
            let path = http::uri::PathAndQuery::from_static(
                "/narwhal.Validator/ReadCausal",
            );
            self.inner.unary(request.into_request(), path, codec).await
        }
    }
}
/// Generated client implementations.
pub mod configuration_client {
    #![allow(unused_variables, dead_code, missing_docs, clippy::let_unit_value)]
    use tonic::codegen::*;
    #[derive(Debug, Clone)]
    pub struct ConfigurationClient<T> {
        inner: tonic::client::Grpc<T>,
    }
    impl ConfigurationClient<tonic::transport::Channel> {
        /// Attempt to create a new client by connecting to a given endpoint.
        pub async fn connect<D>(dst: D) -> Result<Self, tonic::transport::Error>
        where
            D: std::convert::TryInto<tonic::transport::Endpoint>,
            D::Error: Into<StdError>,
        {
            let conn = tonic::transport::Endpoint::new(dst)?.connect().await?;
            Ok(Self::new(conn))
        }
    }
    impl<T> ConfigurationClient<T>
    where
        T: tonic::client::GrpcService<tonic::body::BoxBody>,
        T::Error: Into<StdError>,
        T::ResponseBody: Body<Data = Bytes> + Send + 'static,
        <T::ResponseBody as Body>::Error: Into<StdError> + Send,
    {
        pub fn new(inner: T) -> Self {
            let inner = tonic::client::Grpc::new(inner);
            Self { inner }
        }
        pub fn with_interceptor<F>(
            inner: T,
            interceptor: F,
        ) -> ConfigurationClient<InterceptedService<T, F>>
        where
            F: tonic::service::Interceptor,
            T::ResponseBody: Default,
            T: tonic::codegen::Service<
                http::Request<tonic::body::BoxBody>,
                Response = http::Response<
                    <T as tonic::client::GrpcService<tonic::body::BoxBody>>::ResponseBody,
                >,
            >,
            <T as tonic::codegen::Service<
                http::Request<tonic::body::BoxBody>,
            >>::Error: Into<StdError> + Send + Sync,
        {
            ConfigurationClient::new(InterceptedService::new(inner, interceptor))
        }
        /// Compress requests with `gzip`.
        ///
        /// This requires the server to support it otherwise it might respond with an
        /// error.
        #[must_use]
        pub fn send_gzip(mut self) -> Self {
            self.inner = self.inner.send_gzip();
            self
        }
        /// Enable decompressing responses with `gzip`.
        #[must_use]
        pub fn accept_gzip(mut self) -> Self {
            self.inner = self.inner.accept_gzip();
            self
        }
        /// Signals a change in networking info
        pub async fn new_network_info(
            &mut self,
            request: impl tonic::IntoRequest<super::NewNetworkInfoRequest>,
        ) -> Result<tonic::Response<super::Empty>, tonic::Status> {
            self.inner
                .ready()
                .await
                .map_err(|e| {
                    tonic::Status::new(
                        tonic::Code::Unknown,
                        format!("Service was not ready: {}", e.into()),
                    )
                })?;
            let codec = tonic::codec::ProstCodec::default();
            let path = http::uri::PathAndQuery::from_static(
                "/narwhal.Configuration/NewNetworkInfo",
            );
            self.inner.unary(request.into_request(), path, codec).await
        }
    }
}
/// Generated client implementations.
pub mod primary_to_primary_client {
    #![allow(unused_variables, dead_code, missing_docs, clippy::let_unit_value)]
    use tonic::codegen::*;
    /// The primary-to-primary interface
    #[derive(Debug, Clone)]
    pub struct PrimaryToPrimaryClient<T> {
        inner: tonic::client::Grpc<T>,
    }
    impl PrimaryToPrimaryClient<tonic::transport::Channel> {
        /// Attempt to create a new client by connecting to a given endpoint.
        pub async fn connect<D>(dst: D) -> Result<Self, tonic::transport::Error>
        where
            D: std::convert::TryInto<tonic::transport::Endpoint>,
            D::Error: Into<StdError>,
        {
            let conn = tonic::transport::Endpoint::new(dst)?.connect().await?;
            Ok(Self::new(conn))
        }
    }
    impl<T> PrimaryToPrimaryClient<T>
    where
        T: tonic::client::GrpcService<tonic::body::BoxBody>,
        T::Error: Into<StdError>,
        T::ResponseBody: Body<Data = Bytes> + Send + 'static,
        <T::ResponseBody as Body>::Error: Into<StdError> + Send,
    {
        pub fn new(inner: T) -> Self {
            let inner = tonic::client::Grpc::new(inner);
            Self { inner }
        }
        pub fn with_interceptor<F>(
            inner: T,
            interceptor: F,
        ) -> PrimaryToPrimaryClient<InterceptedService<T, F>>
        where
            F: tonic::service::Interceptor,
            T::ResponseBody: Default,
            T: tonic::codegen::Service<
                http::Request<tonic::body::BoxBody>,
                Response = http::Response<
                    <T as tonic::client::GrpcService<tonic::body::BoxBody>>::ResponseBody,
                >,
            >,
            <T as tonic::codegen::Service<
                http::Request<tonic::body::BoxBody>,
            >>::Error: Into<StdError> + Send + Sync,
        {
            PrimaryToPrimaryClient::new(InterceptedService::new(inner, interceptor))
        }
        /// Compress requests with `gzip`.
        ///
        /// This requires the server to support it otherwise it might respond with an
        /// error.
        #[must_use]
        pub fn send_gzip(mut self) -> Self {
            self.inner = self.inner.send_gzip();
            self
        }
        /// Enable decompressing responses with `gzip`.
        #[must_use]
        pub fn accept_gzip(mut self) -> Self {
            self.inner = self.inner.accept_gzip();
            self
        }
        /// Sends a message
        pub async fn send_message(
            &mut self,
            request: impl tonic::IntoRequest<super::BincodeEncodedPayload>,
        ) -> Result<tonic::Response<super::Empty>, tonic::Status> {
            self.inner
                .ready()
                .await
                .map_err(|e| {
                    tonic::Status::new(
                        tonic::Code::Unknown,
                        format!("Service was not ready: {}", e.into()),
                    )
                })?;
            let codec = tonic::codec::ProstCodec::default();
            let path = http::uri::PathAndQuery::from_static(
                "/narwhal.PrimaryToPrimary/SendMessage",
            );
            self.inner.unary(request.into_request(), path, codec).await
        }
    }
}
/// Generated client implementations.
pub mod worker_to_worker_client {
    #![allow(unused_variables, dead_code, missing_docs, clippy::let_unit_value)]
    use tonic::codegen::*;
    /// The worker-to-worker interface
    #[derive(Debug, Clone)]
    pub struct WorkerToWorkerClient<T> {
        inner: tonic::client::Grpc<T>,
    }
    impl WorkerToWorkerClient<tonic::transport::Channel> {
        /// Attempt to create a new client by connecting to a given endpoint.
        pub async fn connect<D>(dst: D) -> Result<Self, tonic::transport::Error>
        where
            D: std::convert::TryInto<tonic::transport::Endpoint>,
            D::Error: Into<StdError>,
        {
            let conn = tonic::transport::Endpoint::new(dst)?.connect().await?;
            Ok(Self::new(conn))
        }
    }
    impl<T> WorkerToWorkerClient<T>
    where
        T: tonic::client::GrpcService<tonic::body::BoxBody>,
        T::Error: Into<StdError>,
        T::ResponseBody: Body<Data = Bytes> + Send + 'static,
        <T::ResponseBody as Body>::Error: Into<StdError> + Send,
    {
        pub fn new(inner: T) -> Self {
            let inner = tonic::client::Grpc::new(inner);
            Self { inner }
        }
        pub fn with_interceptor<F>(
            inner: T,
            interceptor: F,
        ) -> WorkerToWorkerClient<InterceptedService<T, F>>
        where
            F: tonic::service::Interceptor,
            T::ResponseBody: Default,
            T: tonic::codegen::Service<
                http::Request<tonic::body::BoxBody>,
                Response = http::Response<
                    <T as tonic::client::GrpcService<tonic::body::BoxBody>>::ResponseBody,
                >,
            >,
            <T as tonic::codegen::Service<
                http::Request<tonic::body::BoxBody>,
            >>::Error: Into<StdError> + Send + Sync,
        {
            WorkerToWorkerClient::new(InterceptedService::new(inner, interceptor))
        }
        /// Compress requests with `gzip`.
        ///
        /// This requires the server to support it otherwise it might respond with an
        /// error.
        #[must_use]
        pub fn send_gzip(mut self) -> Self {
            self.inner = self.inner.send_gzip();
            self
        }
        /// Enable decompressing responses with `gzip`.
        #[must_use]
        pub fn accept_gzip(mut self) -> Self {
            self.inner = self.inner.accept_gzip();
            self
        }
        /// Sends a worker message
        pub async fn send_message(
            &mut self,
            request: impl tonic::IntoRequest<super::BincodeEncodedPayload>,
        ) -> Result<tonic::Response<super::Empty>, tonic::Status> {
            self.inner
                .ready()
                .await
                .map_err(|e| {
                    tonic::Status::new(
                        tonic::Code::Unknown,
                        format!("Service was not ready: {}", e.into()),
                    )
                })?;
            let codec = tonic::codec::ProstCodec::default();
            let path = http::uri::PathAndQuery::from_static(
                "/narwhal.WorkerToWorker/SendMessage",
            );
            self.inner.unary(request.into_request(), path, codec).await
        }
        /// requests a number of batches that the service then streams back to the client
        pub async fn client_batch_request(
            &mut self,
            request: impl tonic::IntoRequest<super::BincodeEncodedPayload>,
        ) -> Result<
                tonic::Response<tonic::codec::Streaming<super::BincodeEncodedPayload>>,
                tonic::Status,
            > {
            self.inner
                .ready()
                .await
                .map_err(|e| {
                    tonic::Status::new(
                        tonic::Code::Unknown,
                        format!("Service was not ready: {}", e.into()),
                    )
                })?;
            let codec = tonic::codec::ProstCodec::default();
            let path = http::uri::PathAndQuery::from_static(
                "/narwhal.WorkerToWorker/ClientBatchRequest",
            );
            self.inner.server_streaming(request.into_request(), path, codec).await
        }
    }
}
/// Generated client implementations.
pub mod worker_to_primary_client {
    #![allow(unused_variables, dead_code, missing_docs, clippy::let_unit_value)]
    use tonic::codegen::*;
    /// The worker-to-primary interface
    #[derive(Debug, Clone)]
    pub struct WorkerToPrimaryClient<T> {
        inner: tonic::client::Grpc<T>,
    }
    impl WorkerToPrimaryClient<tonic::transport::Channel> {
        /// Attempt to create a new client by connecting to a given endpoint.
        pub async fn connect<D>(dst: D) -> Result<Self, tonic::transport::Error>
        where
            D: std::convert::TryInto<tonic::transport::Endpoint>,
            D::Error: Into<StdError>,
        {
            let conn = tonic::transport::Endpoint::new(dst)?.connect().await?;
            Ok(Self::new(conn))
        }
    }
    impl<T> WorkerToPrimaryClient<T>
    where
        T: tonic::client::GrpcService<tonic::body::BoxBody>,
        T::Error: Into<StdError>,
        T::ResponseBody: Body<Data = Bytes> + Send + 'static,
        <T::ResponseBody as Body>::Error: Into<StdError> + Send,
    {
        pub fn new(inner: T) -> Self {
            let inner = tonic::client::Grpc::new(inner);
            Self { inner }
        }
        pub fn with_interceptor<F>(
            inner: T,
            interceptor: F,
        ) -> WorkerToPrimaryClient<InterceptedService<T, F>>
        where
            F: tonic::service::Interceptor,
            T::ResponseBody: Default,
            T: tonic::codegen::Service<
                http::Request<tonic::body::BoxBody>,
                Response = http::Response<
                    <T as tonic::client::GrpcService<tonic::body::BoxBody>>::ResponseBody,
                >,
            >,
            <T as tonic::codegen::Service<
                http::Request<tonic::body::BoxBody>,
            >>::Error: Into<StdError> + Send + Sync,
        {
            WorkerToPrimaryClient::new(InterceptedService::new(inner, interceptor))
        }
        /// Compress requests with `gzip`.
        ///
        /// This requires the server to support it otherwise it might respond with an
        /// error.
        #[must_use]
        pub fn send_gzip(mut self) -> Self {
            self.inner = self.inner.send_gzip();
            self
        }
        /// Enable decompressing responses with `gzip`.
        #[must_use]
        pub fn accept_gzip(mut self) -> Self {
            self.inner = self.inner.accept_gzip();
            self
        }
        /// Sends a message
        pub async fn send_message(
            &mut self,
            request: impl tonic::IntoRequest<super::BincodeEncodedPayload>,
        ) -> Result<tonic::Response<super::Empty>, tonic::Status> {
            self.inner
                .ready()
                .await
                .map_err(|e| {
                    tonic::Status::new(
                        tonic::Code::Unknown,
                        format!("Service was not ready: {}", e.into()),
                    )
                })?;
            let codec = tonic::codec::ProstCodec::default();
            let path = http::uri::PathAndQuery::from_static(
                "/narwhal.WorkerToPrimary/SendMessage",
            );
            self.inner.unary(request.into_request(), path, codec).await
        }
    }
}
/// Generated client implementations.
pub mod primary_to_worker_client {
    #![allow(unused_variables, dead_code, missing_docs, clippy::let_unit_value)]
    use tonic::codegen::*;
    /// The primary-to-worker interface
    #[derive(Debug, Clone)]
    pub struct PrimaryToWorkerClient<T> {
        inner: tonic::client::Grpc<T>,
    }
    impl PrimaryToWorkerClient<tonic::transport::Channel> {
        /// Attempt to create a new client by connecting to a given endpoint.
        pub async fn connect<D>(dst: D) -> Result<Self, tonic::transport::Error>
        where
            D: std::convert::TryInto<tonic::transport::Endpoint>,
            D::Error: Into<StdError>,
        {
            let conn = tonic::transport::Endpoint::new(dst)?.connect().await?;
            Ok(Self::new(conn))
        }
    }
    impl<T> PrimaryToWorkerClient<T>
    where
        T: tonic::client::GrpcService<tonic::body::BoxBody>,
        T::Error: Into<StdError>,
        T::ResponseBody: Body<Data = Bytes> + Send + 'static,
        <T::ResponseBody as Body>::Error: Into<StdError> + Send,
    {
        pub fn new(inner: T) -> Self {
            let inner = tonic::client::Grpc::new(inner);
            Self { inner }
        }
        pub fn with_interceptor<F>(
            inner: T,
            interceptor: F,
        ) -> PrimaryToWorkerClient<InterceptedService<T, F>>
        where
            F: tonic::service::Interceptor,
            T::ResponseBody: Default,
            T: tonic::codegen::Service<
                http::Request<tonic::body::BoxBody>,
                Response = http::Response<
                    <T as tonic::client::GrpcService<tonic::body::BoxBody>>::ResponseBody,
                >,
            >,
            <T as tonic::codegen::Service<
                http::Request<tonic::body::BoxBody>,
            >>::Error: Into<StdError> + Send + Sync,
        {
            PrimaryToWorkerClient::new(InterceptedService::new(inner, interceptor))
        }
        /// Compress requests with `gzip`.
        ///
        /// This requires the server to support it otherwise it might respond with an
        /// error.
        #[must_use]
        pub fn send_gzip(mut self) -> Self {
            self.inner = self.inner.send_gzip();
            self
        }
        /// Enable decompressing responses with `gzip`.
        #[must_use]
        pub fn accept_gzip(mut self) -> Self {
            self.inner = self.inner.accept_gzip();
            self
        }
        /// Sends a message
        pub async fn send_message(
            &mut self,
            request: impl tonic::IntoRequest<super::BincodeEncodedPayload>,
        ) -> Result<tonic::Response<super::Empty>, tonic::Status> {
            self.inner
                .ready()
                .await
                .map_err(|e| {
                    tonic::Status::new(
                        tonic::Code::Unknown,
                        format!("Service was not ready: {}", e.into()),
                    )
                })?;
            let codec = tonic::codec::ProstCodec::default();
            let path = http::uri::PathAndQuery::from_static(
                "/narwhal.PrimaryToWorker/SendMessage",
            );
            self.inner.unary(request.into_request(), path, codec).await
        }
    }
}
/// Generated client implementations.
pub mod transactions_client {
    #![allow(unused_variables, dead_code, missing_docs, clippy::let_unit_value)]
    use tonic::codegen::*;
    #[derive(Debug, Clone)]
    pub struct TransactionsClient<T> {
        inner: tonic::client::Grpc<T>,
    }
    impl TransactionsClient<tonic::transport::Channel> {
        /// Attempt to create a new client by connecting to a given endpoint.
        pub async fn connect<D>(dst: D) -> Result<Self, tonic::transport::Error>
        where
            D: std::convert::TryInto<tonic::transport::Endpoint>,
            D::Error: Into<StdError>,
        {
            let conn = tonic::transport::Endpoint::new(dst)?.connect().await?;
            Ok(Self::new(conn))
        }
    }
    impl<T> TransactionsClient<T>
    where
        T: tonic::client::GrpcService<tonic::body::BoxBody>,
        T::Error: Into<StdError>,
        T::ResponseBody: Body<Data = Bytes> + Send + 'static,
        <T::ResponseBody as Body>::Error: Into<StdError> + Send,
    {
        pub fn new(inner: T) -> Self {
            let inner = tonic::client::Grpc::new(inner);
            Self { inner }
        }
        pub fn with_interceptor<F>(
            inner: T,
            interceptor: F,
        ) -> TransactionsClient<InterceptedService<T, F>>
        where
            F: tonic::service::Interceptor,
            T::ResponseBody: Default,
            T: tonic::codegen::Service<
                http::Request<tonic::body::BoxBody>,
                Response = http::Response<
                    <T as tonic::client::GrpcService<tonic::body::BoxBody>>::ResponseBody,
                >,
            >,
            <T as tonic::codegen::Service<
                http::Request<tonic::body::BoxBody>,
            >>::Error: Into<StdError> + Send + Sync,
        {
            TransactionsClient::new(InterceptedService::new(inner, interceptor))
        }
        /// Compress requests with `gzip`.
        ///
        /// This requires the server to support it otherwise it might respond with an
        /// error.
        #[must_use]
        pub fn send_gzip(mut self) -> Self {
            self.inner = self.inner.send_gzip();
            self
        }
        /// Enable decompressing responses with `gzip`.
        #[must_use]
        pub fn accept_gzip(mut self) -> Self {
            self.inner = self.inner.accept_gzip();
            self
        }
        /// Submit a Transactions
        pub async fn submit_transaction(
            &mut self,
            request: impl tonic::IntoRequest<super::Transaction>,
        ) -> Result<tonic::Response<super::Empty>, tonic::Status> {
            self.inner
                .ready()
                .await
                .map_err(|e| {
                    tonic::Status::new(
                        tonic::Code::Unknown,
                        format!("Service was not ready: {}", e.into()),
                    )
                })?;
            let codec = tonic::codec::ProstCodec::default();
            let path = http::uri::PathAndQuery::from_static(
                "/narwhal.Transactions/SubmitTransaction",
            );
            self.inner.unary(request.into_request(), path, codec).await
        }
        /// Submit a Transactions
        pub async fn submit_transaction_stream(
            &mut self,
            request: impl tonic::IntoStreamingRequest<Message = super::Transaction>,
        ) -> Result<tonic::Response<super::Empty>, tonic::Status> {
            self.inner
                .ready()
                .await
                .map_err(|e| {
                    tonic::Status::new(
                        tonic::Code::Unknown,
                        format!("Service was not ready: {}", e.into()),
                    )
                })?;
            let codec = tonic::codec::ProstCodec::default();
            let path = http::uri::PathAndQuery::from_static(
                "/narwhal.Transactions/SubmitTransactionStream",
            );
            self.inner
                .client_streaming(request.into_streaming_request(), path, codec)
                .await
        }
    }
}
/// Generated server implementations.
pub mod validator_server {
    #![allow(unused_variables, dead_code, missing_docs, clippy::let_unit_value)]
    use tonic::codegen::*;
    ///Generated trait containing gRPC methods that should be implemented for use with ValidatorServer.
    #[async_trait]
    pub trait Validator: Send + Sync + 'static {
        /// Returns collection contents for each requested collection.
        async fn get_collections(
            &self,
            request: tonic::Request<super::GetCollectionsRequest>,
        ) -> Result<tonic::Response<super::GetCollectionsResponse>, tonic::Status>;
        /// Expunges collections from the mempool.
        async fn remove_collections(
            &self,
            request: tonic::Request<super::RemoveCollectionsRequest>,
        ) -> Result<tonic::Response<super::Empty>, tonic::Status>;
        /// Returns collections along a DAG walk with a well-defined starting point.
        async fn read_causal(
            &self,
            request: tonic::Request<super::ReadCausalRequest>,
        ) -> Result<tonic::Response<super::ReadCausalResponse>, tonic::Status>;
    }
    /// The consensus to mempool interface for validator actions.
    #[derive(Debug)]
    pub struct ValidatorServer<T: Validator> {
        inner: _Inner<T>,
        accept_compression_encodings: (),
        send_compression_encodings: (),
    }
    struct _Inner<T>(Arc<T>);
    impl<T: Validator> ValidatorServer<T> {
        pub fn new(inner: T) -> Self {
            Self::from_arc(Arc::new(inner))
        }
        pub fn from_arc(inner: Arc<T>) -> Self {
            let inner = _Inner(inner);
            Self {
                inner,
                accept_compression_encodings: Default::default(),
                send_compression_encodings: Default::default(),
            }
        }
        pub fn with_interceptor<F>(
            inner: T,
            interceptor: F,
        ) -> InterceptedService<Self, F>
        where
            F: tonic::service::Interceptor,
        {
            InterceptedService::new(Self::new(inner), interceptor)
        }
    }
    impl<T, B> tonic::codegen::Service<http::Request<B>> for ValidatorServer<T>
    where
        T: Validator,
        B: Body + Send + 'static,
        B::Error: Into<StdError> + Send + 'static,
    {
        type Response = http::Response<tonic::body::BoxBody>;
        type Error = std::convert::Infallible;
        type Future = BoxFuture<Self::Response, Self::Error>;
        fn poll_ready(
            &mut self,
            _cx: &mut Context<'_>,
        ) -> Poll<Result<(), Self::Error>> {
            Poll::Ready(Ok(()))
        }
        fn call(&mut self, req: http::Request<B>) -> Self::Future {
            let inner = self.inner.clone();
            match req.uri().path() {
                "/narwhal.Validator/GetCollections" => {
                    #[allow(non_camel_case_types)]
                    struct GetCollectionsSvc<T: Validator>(pub Arc<T>);
                    impl<
                        T: Validator,
                    > tonic::server::UnaryService<super::GetCollectionsRequest>
                    for GetCollectionsSvc<T> {
                        type Response = super::GetCollectionsResponse;
                        type Future = BoxFuture<
                            tonic::Response<Self::Response>,
                            tonic::Status,
                        >;
                        fn call(
                            &mut self,
                            request: tonic::Request<super::GetCollectionsRequest>,
                        ) -> Self::Future {
                            let inner = self.0.clone();
                            let fut = async move {
                                (*inner).get_collections(request).await
                            };
                            Box::pin(fut)
                        }
                    }
                    let accept_compression_encodings = self.accept_compression_encodings;
                    let send_compression_encodings = self.send_compression_encodings;
                    let inner = self.inner.clone();
                    let fut = async move {
                        let inner = inner.0;
                        let method = GetCollectionsSvc(inner);
                        let codec = tonic::codec::ProstCodec::default();
                        let mut grpc = tonic::server::Grpc::new(codec)
                            .apply_compression_config(
                                accept_compression_encodings,
                                send_compression_encodings,
                            );
                        let res = grpc.unary(method, req).await;
                        Ok(res)
                    };
                    Box::pin(fut)
                }
                "/narwhal.Validator/RemoveCollections" => {
                    #[allow(non_camel_case_types)]
                    struct RemoveCollectionsSvc<T: Validator>(pub Arc<T>);
                    impl<
                        T: Validator,
                    > tonic::server::UnaryService<super::RemoveCollectionsRequest>
                    for RemoveCollectionsSvc<T> {
                        type Response = super::Empty;
                        type Future = BoxFuture<
                            tonic::Response<Self::Response>,
                            tonic::Status,
                        >;
                        fn call(
                            &mut self,
                            request: tonic::Request<super::RemoveCollectionsRequest>,
                        ) -> Self::Future {
                            let inner = self.0.clone();
                            let fut = async move {
                                (*inner).remove_collections(request).await
                            };
                            Box::pin(fut)
                        }
                    }
                    let accept_compression_encodings = self.accept_compression_encodings;
                    let send_compression_encodings = self.send_compression_encodings;
                    let inner = self.inner.clone();
                    let fut = async move {
                        let inner = inner.0;
                        let method = RemoveCollectionsSvc(inner);
                        let codec = tonic::codec::ProstCodec::default();
                        let mut grpc = tonic::server::Grpc::new(codec)
                            .apply_compression_config(
                                accept_compression_encodings,
                                send_compression_encodings,
                            );
                        let res = grpc.unary(method, req).await;
                        Ok(res)
                    };
                    Box::pin(fut)
                }
                "/narwhal.Validator/ReadCausal" => {
                    #[allow(non_camel_case_types)]
                    struct ReadCausalSvc<T: Validator>(pub Arc<T>);
                    impl<
                        T: Validator,
                    > tonic::server::UnaryService<super::ReadCausalRequest>
                    for ReadCausalSvc<T> {
                        type Response = super::ReadCausalResponse;
                        type Future = BoxFuture<
                            tonic::Response<Self::Response>,
                            tonic::Status,
                        >;
                        fn call(
                            &mut self,
                            request: tonic::Request<super::ReadCausalRequest>,
                        ) -> Self::Future {
                            let inner = self.0.clone();
                            let fut = async move { (*inner).read_causal(request).await };
                            Box::pin(fut)
                        }
                    }
                    let accept_compression_encodings = self.accept_compression_encodings;
                    let send_compression_encodings = self.send_compression_encodings;
                    let inner = self.inner.clone();
                    let fut = async move {
                        let inner = inner.0;
                        let method = ReadCausalSvc(inner);
                        let codec = tonic::codec::ProstCodec::default();
                        let mut grpc = tonic::server::Grpc::new(codec)
                            .apply_compression_config(
                                accept_compression_encodings,
                                send_compression_encodings,
                            );
                        let res = grpc.unary(method, req).await;
                        Ok(res)
                    };
                    Box::pin(fut)
                }
                _ => {
                    Box::pin(async move {
                        Ok(
                            http::Response::builder()
                                .status(200)
                                .header("grpc-status", "12")
                                .header("content-type", "application/grpc")
                                .body(empty_body())
                                .unwrap(),
                        )
                    })
                }
            }
        }
    }
    impl<T: Validator> Clone for ValidatorServer<T> {
        fn clone(&self) -> Self {
            let inner = self.inner.clone();
            Self {
                inner,
                accept_compression_encodings: self.accept_compression_encodings,
                send_compression_encodings: self.send_compression_encodings,
            }
        }
    }
    impl<T: Validator> Clone for _Inner<T> {
        fn clone(&self) -> Self {
            Self(self.0.clone())
        }
    }
    impl<T: std::fmt::Debug> std::fmt::Debug for _Inner<T> {
        fn fmt(&self, f: &mut std::fmt::Formatter<'_>) -> std::fmt::Result {
            write!(f, "{:?}", self.0)
        }
    }
    impl<T: Validator> tonic::transport::NamedService for ValidatorServer<T> {
        const NAME: &'static str = "narwhal.Validator";
    }
}
/// Generated server implementations.
pub mod configuration_server {
    #![allow(unused_variables, dead_code, missing_docs, clippy::let_unit_value)]
    use tonic::codegen::*;
    ///Generated trait containing gRPC methods that should be implemented for use with ConfigurationServer.
    #[async_trait]
    pub trait Configuration: Send + Sync + 'static {
        /// Signals a change in networking info
        async fn new_network_info(
            &self,
            request: tonic::Request<super::NewNetworkInfoRequest>,
        ) -> Result<tonic::Response<super::Empty>, tonic::Status>;
    }
    #[derive(Debug)]
    pub struct ConfigurationServer<T: Configuration> {
        inner: _Inner<T>,
        accept_compression_encodings: (),
        send_compression_encodings: (),
    }
    struct _Inner<T>(Arc<T>);
    impl<T: Configuration> ConfigurationServer<T> {
        pub fn new(inner: T) -> Self {
            Self::from_arc(Arc::new(inner))
        }
        pub fn from_arc(inner: Arc<T>) -> Self {
            let inner = _Inner(inner);
            Self {
                inner,
                accept_compression_encodings: Default::default(),
                send_compression_encodings: Default::default(),
            }
        }
        pub fn with_interceptor<F>(
            inner: T,
            interceptor: F,
        ) -> InterceptedService<Self, F>
        where
            F: tonic::service::Interceptor,
        {
            InterceptedService::new(Self::new(inner), interceptor)
        }
    }
    impl<T, B> tonic::codegen::Service<http::Request<B>> for ConfigurationServer<T>
    where
        T: Configuration,
        B: Body + Send + 'static,
        B::Error: Into<StdError> + Send + 'static,
    {
        type Response = http::Response<tonic::body::BoxBody>;
        type Error = std::convert::Infallible;
        type Future = BoxFuture<Self::Response, Self::Error>;
        fn poll_ready(
            &mut self,
            _cx: &mut Context<'_>,
        ) -> Poll<Result<(), Self::Error>> {
            Poll::Ready(Ok(()))
        }
        fn call(&mut self, req: http::Request<B>) -> Self::Future {
            let inner = self.inner.clone();
            match req.uri().path() {
                "/narwhal.Configuration/NewNetworkInfo" => {
                    #[allow(non_camel_case_types)]
                    struct NewNetworkInfoSvc<T: Configuration>(pub Arc<T>);
                    impl<
                        T: Configuration,
                    > tonic::server::UnaryService<super::NewNetworkInfoRequest>
                    for NewNetworkInfoSvc<T> {
                        type Response = super::Empty;
                        type Future = BoxFuture<
                            tonic::Response<Self::Response>,
                            tonic::Status,
                        >;
                        fn call(
                            &mut self,
                            request: tonic::Request<super::NewNetworkInfoRequest>,
                        ) -> Self::Future {
                            let inner = self.0.clone();
                            let fut = async move {
                                (*inner).new_network_info(request).await
                            };
                            Box::pin(fut)
                        }
                    }
                    let accept_compression_encodings = self.accept_compression_encodings;
                    let send_compression_encodings = self.send_compression_encodings;
                    let inner = self.inner.clone();
                    let fut = async move {
                        let inner = inner.0;
                        let method = NewNetworkInfoSvc(inner);
                        let codec = tonic::codec::ProstCodec::default();
                        let mut grpc = tonic::server::Grpc::new(codec)
                            .apply_compression_config(
                                accept_compression_encodings,
                                send_compression_encodings,
                            );
                        let res = grpc.unary(method, req).await;
                        Ok(res)
                    };
                    Box::pin(fut)
                }
                _ => {
                    Box::pin(async move {
                        Ok(
                            http::Response::builder()
                                .status(200)
                                .header("grpc-status", "12")
                                .header("content-type", "application/grpc")
                                .body(empty_body())
                                .unwrap(),
                        )
                    })
                }
            }
        }
    }
    impl<T: Configuration> Clone for ConfigurationServer<T> {
        fn clone(&self) -> Self {
            let inner = self.inner.clone();
            Self {
                inner,
                accept_compression_encodings: self.accept_compression_encodings,
                send_compression_encodings: self.send_compression_encodings,
            }
        }
    }
    impl<T: Configuration> Clone for _Inner<T> {
        fn clone(&self) -> Self {
            Self(self.0.clone())
        }
    }
    impl<T: std::fmt::Debug> std::fmt::Debug for _Inner<T> {
        fn fmt(&self, f: &mut std::fmt::Formatter<'_>) -> std::fmt::Result {
            write!(f, "{:?}", self.0)
        }
    }
    impl<T: Configuration> tonic::transport::NamedService for ConfigurationServer<T> {
        const NAME: &'static str = "narwhal.Configuration";
    }
}
/// Generated server implementations.
pub mod primary_to_primary_server {
    #![allow(unused_variables, dead_code, missing_docs, clippy::let_unit_value)]
    use tonic::codegen::*;
    ///Generated trait containing gRPC methods that should be implemented for use with PrimaryToPrimaryServer.
    #[async_trait]
    pub trait PrimaryToPrimary: Send + Sync + 'static {
        /// Sends a message
        async fn send_message(
            &self,
            request: tonic::Request<super::BincodeEncodedPayload>,
        ) -> Result<tonic::Response<super::Empty>, tonic::Status>;
    }
    /// The primary-to-primary interface
    #[derive(Debug)]
    pub struct PrimaryToPrimaryServer<T: PrimaryToPrimary> {
        inner: _Inner<T>,
        accept_compression_encodings: (),
        send_compression_encodings: (),
    }
    struct _Inner<T>(Arc<T>);
    impl<T: PrimaryToPrimary> PrimaryToPrimaryServer<T> {
        pub fn new(inner: T) -> Self {
            Self::from_arc(Arc::new(inner))
        }
        pub fn from_arc(inner: Arc<T>) -> Self {
            let inner = _Inner(inner);
            Self {
                inner,
                accept_compression_encodings: Default::default(),
                send_compression_encodings: Default::default(),
            }
        }
        pub fn with_interceptor<F>(
            inner: T,
            interceptor: F,
        ) -> InterceptedService<Self, F>
        where
            F: tonic::service::Interceptor,
        {
            InterceptedService::new(Self::new(inner), interceptor)
        }
    }
    impl<T, B> tonic::codegen::Service<http::Request<B>> for PrimaryToPrimaryServer<T>
    where
        T: PrimaryToPrimary,
        B: Body + Send + 'static,
        B::Error: Into<StdError> + Send + 'static,
    {
        type Response = http::Response<tonic::body::BoxBody>;
        type Error = std::convert::Infallible;
        type Future = BoxFuture<Self::Response, Self::Error>;
        fn poll_ready(
            &mut self,
            _cx: &mut Context<'_>,
        ) -> Poll<Result<(), Self::Error>> {
            Poll::Ready(Ok(()))
        }
        fn call(&mut self, req: http::Request<B>) -> Self::Future {
            let inner = self.inner.clone();
            match req.uri().path() {
                "/narwhal.PrimaryToPrimary/SendMessage" => {
                    #[allow(non_camel_case_types)]
                    struct SendMessageSvc<T: PrimaryToPrimary>(pub Arc<T>);
                    impl<
                        T: PrimaryToPrimary,
                    > tonic::server::UnaryService<super::BincodeEncodedPayload>
                    for SendMessageSvc<T> {
                        type Response = super::Empty;
                        type Future = BoxFuture<
                            tonic::Response<Self::Response>,
                            tonic::Status,
                        >;
                        fn call(
                            &mut self,
                            request: tonic::Request<super::BincodeEncodedPayload>,
                        ) -> Self::Future {
                            let inner = self.0.clone();
                            let fut = async move {
                                (*inner).send_message(request).await
                            };
                            Box::pin(fut)
                        }
                    }
                    let accept_compression_encodings = self.accept_compression_encodings;
                    let send_compression_encodings = self.send_compression_encodings;
                    let inner = self.inner.clone();
                    let fut = async move {
                        let inner = inner.0;
                        let method = SendMessageSvc(inner);
                        let codec = tonic::codec::ProstCodec::default();
                        let mut grpc = tonic::server::Grpc::new(codec)
                            .apply_compression_config(
                                accept_compression_encodings,
                                send_compression_encodings,
                            );
                        let res = grpc.unary(method, req).await;
                        Ok(res)
                    };
                    Box::pin(fut)
                }
                _ => {
                    Box::pin(async move {
                        Ok(
                            http::Response::builder()
                                .status(200)
                                .header("grpc-status", "12")
                                .header("content-type", "application/grpc")
                                .body(empty_body())
                                .unwrap(),
                        )
                    })
                }
            }
        }
    }
    impl<T: PrimaryToPrimary> Clone for PrimaryToPrimaryServer<T> {
        fn clone(&self) -> Self {
            let inner = self.inner.clone();
            Self {
                inner,
                accept_compression_encodings: self.accept_compression_encodings,
                send_compression_encodings: self.send_compression_encodings,
            }
        }
    }
    impl<T: PrimaryToPrimary> Clone for _Inner<T> {
        fn clone(&self) -> Self {
            Self(self.0.clone())
        }
    }
    impl<T: std::fmt::Debug> std::fmt::Debug for _Inner<T> {
        fn fmt(&self, f: &mut std::fmt::Formatter<'_>) -> std::fmt::Result {
            write!(f, "{:?}", self.0)
        }
    }
    impl<T: PrimaryToPrimary> tonic::transport::NamedService
    for PrimaryToPrimaryServer<T> {
        const NAME: &'static str = "narwhal.PrimaryToPrimary";
    }
}
/// Generated server implementations.
pub mod worker_to_worker_server {
    #![allow(unused_variables, dead_code, missing_docs, clippy::let_unit_value)]
    use tonic::codegen::*;
    ///Generated trait containing gRPC methods that should be implemented for use with WorkerToWorkerServer.
    #[async_trait]
    pub trait WorkerToWorker: Send + Sync + 'static {
        /// Sends a worker message
        async fn send_message(
            &self,
            request: tonic::Request<super::BincodeEncodedPayload>,
        ) -> Result<tonic::Response<super::Empty>, tonic::Status>;
        ///Server streaming response type for the ClientBatchRequest method.
        type ClientBatchRequestStream: futures_core::Stream<
                Item = Result<super::BincodeEncodedPayload, tonic::Status>,
            >
            + Send
            + 'static;
        /// requests a number of batches that the service then streams back to the client
        async fn client_batch_request(
            &self,
            request: tonic::Request<super::BincodeEncodedPayload>,
        ) -> Result<tonic::Response<Self::ClientBatchRequestStream>, tonic::Status>;
    }
    /// The worker-to-worker interface
    #[derive(Debug)]
    pub struct WorkerToWorkerServer<T: WorkerToWorker> {
        inner: _Inner<T>,
        accept_compression_encodings: (),
        send_compression_encodings: (),
    }
    struct _Inner<T>(Arc<T>);
    impl<T: WorkerToWorker> WorkerToWorkerServer<T> {
        pub fn new(inner: T) -> Self {
            Self::from_arc(Arc::new(inner))
        }
        pub fn from_arc(inner: Arc<T>) -> Self {
            let inner = _Inner(inner);
            Self {
                inner,
                accept_compression_encodings: Default::default(),
                send_compression_encodings: Default::default(),
            }
        }
        pub fn with_interceptor<F>(
            inner: T,
            interceptor: F,
        ) -> InterceptedService<Self, F>
        where
            F: tonic::service::Interceptor,
        {
            InterceptedService::new(Self::new(inner), interceptor)
        }
    }
    impl<T, B> tonic::codegen::Service<http::Request<B>> for WorkerToWorkerServer<T>
    where
        T: WorkerToWorker,
        B: Body + Send + 'static,
        B::Error: Into<StdError> + Send + 'static,
    {
        type Response = http::Response<tonic::body::BoxBody>;
        type Error = std::convert::Infallible;
        type Future = BoxFuture<Self::Response, Self::Error>;
        fn poll_ready(
            &mut self,
            _cx: &mut Context<'_>,
        ) -> Poll<Result<(), Self::Error>> {
            Poll::Ready(Ok(()))
        }
        fn call(&mut self, req: http::Request<B>) -> Self::Future {
            let inner = self.inner.clone();
            match req.uri().path() {
                "/narwhal.WorkerToWorker/SendMessage" => {
                    #[allow(non_camel_case_types)]
                    struct SendMessageSvc<T: WorkerToWorker>(pub Arc<T>);
                    impl<
                        T: WorkerToWorker,
                    > tonic::server::UnaryService<super::BincodeEncodedPayload>
                    for SendMessageSvc<T> {
                        type Response = super::Empty;
                        type Future = BoxFuture<
                            tonic::Response<Self::Response>,
                            tonic::Status,
                        >;
                        fn call(
                            &mut self,
                            request: tonic::Request<super::BincodeEncodedPayload>,
                        ) -> Self::Future {
                            let inner = self.0.clone();
                            let fut = async move {
                                (*inner).send_message(request).await
                            };
                            Box::pin(fut)
                        }
                    }
                    let accept_compression_encodings = self.accept_compression_encodings;
                    let send_compression_encodings = self.send_compression_encodings;
                    let inner = self.inner.clone();
                    let fut = async move {
                        let inner = inner.0;
                        let method = SendMessageSvc(inner);
                        let codec = tonic::codec::ProstCodec::default();
                        let mut grpc = tonic::server::Grpc::new(codec)
                            .apply_compression_config(
                                accept_compression_encodings,
                                send_compression_encodings,
                            );
                        let res = grpc.unary(method, req).await;
                        Ok(res)
                    };
                    Box::pin(fut)
                }
                "/narwhal.WorkerToWorker/ClientBatchRequest" => {
                    #[allow(non_camel_case_types)]
                    struct ClientBatchRequestSvc<T: WorkerToWorker>(pub Arc<T>);
                    impl<
                        T: WorkerToWorker,
                    > tonic::server::ServerStreamingService<super::BincodeEncodedPayload>
                    for ClientBatchRequestSvc<T> {
                        type Response = super::BincodeEncodedPayload;
                        type ResponseStream = T::ClientBatchRequestStream;
                        type Future = BoxFuture<
                            tonic::Response<Self::ResponseStream>,
                            tonic::Status,
                        >;
                        fn call(
                            &mut self,
                            request: tonic::Request<super::BincodeEncodedPayload>,
                        ) -> Self::Future {
                            let inner = self.0.clone();
                            let fut = async move {
                                (*inner).client_batch_request(request).await
                            };
                            Box::pin(fut)
                        }
                    }
                    let accept_compression_encodings = self.accept_compression_encodings;
                    let send_compression_encodings = self.send_compression_encodings;
                    let inner = self.inner.clone();
                    let fut = async move {
                        let inner = inner.0;
                        let method = ClientBatchRequestSvc(inner);
                        let codec = tonic::codec::ProstCodec::default();
                        let mut grpc = tonic::server::Grpc::new(codec)
                            .apply_compression_config(
                                accept_compression_encodings,
                                send_compression_encodings,
                            );
                        let res = grpc.server_streaming(method, req).await;
                        Ok(res)
                    };
                    Box::pin(fut)
                }
                _ => {
                    Box::pin(async move {
                        Ok(
                            http::Response::builder()
                                .status(200)
                                .header("grpc-status", "12")
                                .header("content-type", "application/grpc")
                                .body(empty_body())
                                .unwrap(),
                        )
                    })
                }
            }
        }
    }
    impl<T: WorkerToWorker> Clone for WorkerToWorkerServer<T> {
        fn clone(&self) -> Self {
            let inner = self.inner.clone();
            Self {
                inner,
                accept_compression_encodings: self.accept_compression_encodings,
                send_compression_encodings: self.send_compression_encodings,
            }
        }
    }
    impl<T: WorkerToWorker> Clone for _Inner<T> {
        fn clone(&self) -> Self {
            Self(self.0.clone())
        }
    }
    impl<T: std::fmt::Debug> std::fmt::Debug for _Inner<T> {
        fn fmt(&self, f: &mut std::fmt::Formatter<'_>) -> std::fmt::Result {
            write!(f, "{:?}", self.0)
        }
    }
    impl<T: WorkerToWorker> tonic::transport::NamedService for WorkerToWorkerServer<T> {
        const NAME: &'static str = "narwhal.WorkerToWorker";
    }
}
/// Generated server implementations.
pub mod worker_to_primary_server {
    #![allow(unused_variables, dead_code, missing_docs, clippy::let_unit_value)]
    use tonic::codegen::*;
    ///Generated trait containing gRPC methods that should be implemented for use with WorkerToPrimaryServer.
    #[async_trait]
    pub trait WorkerToPrimary: Send + Sync + 'static {
        /// Sends a message
        async fn send_message(
            &self,
            request: tonic::Request<super::BincodeEncodedPayload>,
        ) -> Result<tonic::Response<super::Empty>, tonic::Status>;
    }
    /// The worker-to-primary interface
    #[derive(Debug)]
    pub struct WorkerToPrimaryServer<T: WorkerToPrimary> {
        inner: _Inner<T>,
        accept_compression_encodings: (),
        send_compression_encodings: (),
    }
    struct _Inner<T>(Arc<T>);
    impl<T: WorkerToPrimary> WorkerToPrimaryServer<T> {
        pub fn new(inner: T) -> Self {
            Self::from_arc(Arc::new(inner))
        }
        pub fn from_arc(inner: Arc<T>) -> Self {
            let inner = _Inner(inner);
            Self {
                inner,
                accept_compression_encodings: Default::default(),
                send_compression_encodings: Default::default(),
            }
        }
        pub fn with_interceptor<F>(
            inner: T,
            interceptor: F,
        ) -> InterceptedService<Self, F>
        where
            F: tonic::service::Interceptor,
        {
            InterceptedService::new(Self::new(inner), interceptor)
        }
    }
    impl<T, B> tonic::codegen::Service<http::Request<B>> for WorkerToPrimaryServer<T>
    where
        T: WorkerToPrimary,
        B: Body + Send + 'static,
        B::Error: Into<StdError> + Send + 'static,
    {
        type Response = http::Response<tonic::body::BoxBody>;
        type Error = std::convert::Infallible;
        type Future = BoxFuture<Self::Response, Self::Error>;
        fn poll_ready(
            &mut self,
            _cx: &mut Context<'_>,
        ) -> Poll<Result<(), Self::Error>> {
            Poll::Ready(Ok(()))
        }
        fn call(&mut self, req: http::Request<B>) -> Self::Future {
            let inner = self.inner.clone();
            match req.uri().path() {
                "/narwhal.WorkerToPrimary/SendMessage" => {
                    #[allow(non_camel_case_types)]
                    struct SendMessageSvc<T: WorkerToPrimary>(pub Arc<T>);
                    impl<
                        T: WorkerToPrimary,
                    > tonic::server::UnaryService<super::BincodeEncodedPayload>
                    for SendMessageSvc<T> {
                        type Response = super::Empty;
                        type Future = BoxFuture<
                            tonic::Response<Self::Response>,
                            tonic::Status,
                        >;
                        fn call(
                            &mut self,
                            request: tonic::Request<super::BincodeEncodedPayload>,
                        ) -> Self::Future {
                            let inner = self.0.clone();
                            let fut = async move {
                                (*inner).send_message(request).await
                            };
                            Box::pin(fut)
                        }
                    }
                    let accept_compression_encodings = self.accept_compression_encodings;
                    let send_compression_encodings = self.send_compression_encodings;
                    let inner = self.inner.clone();
                    let fut = async move {
                        let inner = inner.0;
                        let method = SendMessageSvc(inner);
                        let codec = tonic::codec::ProstCodec::default();
                        let mut grpc = tonic::server::Grpc::new(codec)
                            .apply_compression_config(
                                accept_compression_encodings,
                                send_compression_encodings,
                            );
                        let res = grpc.unary(method, req).await;
                        Ok(res)
                    };
                    Box::pin(fut)
                }
                _ => {
                    Box::pin(async move {
                        Ok(
                            http::Response::builder()
                                .status(200)
                                .header("grpc-status", "12")
                                .header("content-type", "application/grpc")
                                .body(empty_body())
                                .unwrap(),
                        )
                    })
                }
            }
        }
    }
    impl<T: WorkerToPrimary> Clone for WorkerToPrimaryServer<T> {
        fn clone(&self) -> Self {
            let inner = self.inner.clone();
            Self {
                inner,
                accept_compression_encodings: self.accept_compression_encodings,
                send_compression_encodings: self.send_compression_encodings,
            }
        }
    }
    impl<T: WorkerToPrimary> Clone for _Inner<T> {
        fn clone(&self) -> Self {
            Self(self.0.clone())
        }
    }
    impl<T: std::fmt::Debug> std::fmt::Debug for _Inner<T> {
        fn fmt(&self, f: &mut std::fmt::Formatter<'_>) -> std::fmt::Result {
            write!(f, "{:?}", self.0)
        }
    }
    impl<T: WorkerToPrimary> tonic::transport::NamedService
    for WorkerToPrimaryServer<T> {
        const NAME: &'static str = "narwhal.WorkerToPrimary";
    }
}
/// Generated server implementations.
pub mod primary_to_worker_server {
    #![allow(unused_variables, dead_code, missing_docs, clippy::let_unit_value)]
    use tonic::codegen::*;
    ///Generated trait containing gRPC methods that should be implemented for use with PrimaryToWorkerServer.
    #[async_trait]
    pub trait PrimaryToWorker: Send + Sync + 'static {
        /// Sends a message
        async fn send_message(
            &self,
            request: tonic::Request<super::BincodeEncodedPayload>,
        ) -> Result<tonic::Response<super::Empty>, tonic::Status>;
    }
    /// The primary-to-worker interface
    #[derive(Debug)]
    pub struct PrimaryToWorkerServer<T: PrimaryToWorker> {
        inner: _Inner<T>,
        accept_compression_encodings: (),
        send_compression_encodings: (),
    }
    struct _Inner<T>(Arc<T>);
    impl<T: PrimaryToWorker> PrimaryToWorkerServer<T> {
        pub fn new(inner: T) -> Self {
            Self::from_arc(Arc::new(inner))
        }
        pub fn from_arc(inner: Arc<T>) -> Self {
            let inner = _Inner(inner);
            Self {
                inner,
                accept_compression_encodings: Default::default(),
                send_compression_encodings: Default::default(),
            }
        }
        pub fn with_interceptor<F>(
            inner: T,
            interceptor: F,
        ) -> InterceptedService<Self, F>
        where
            F: tonic::service::Interceptor,
        {
            InterceptedService::new(Self::new(inner), interceptor)
        }
    }
    impl<T, B> tonic::codegen::Service<http::Request<B>> for PrimaryToWorkerServer<T>
    where
        T: PrimaryToWorker,
        B: Body + Send + 'static,
        B::Error: Into<StdError> + Send + 'static,
    {
        type Response = http::Response<tonic::body::BoxBody>;
        type Error = std::convert::Infallible;
        type Future = BoxFuture<Self::Response, Self::Error>;
        fn poll_ready(
            &mut self,
            _cx: &mut Context<'_>,
        ) -> Poll<Result<(), Self::Error>> {
            Poll::Ready(Ok(()))
        }
        fn call(&mut self, req: http::Request<B>) -> Self::Future {
            let inner = self.inner.clone();
            match req.uri().path() {
                "/narwhal.PrimaryToWorker/SendMessage" => {
                    #[allow(non_camel_case_types)]
                    struct SendMessageSvc<T: PrimaryToWorker>(pub Arc<T>);
                    impl<
                        T: PrimaryToWorker,
                    > tonic::server::UnaryService<super::BincodeEncodedPayload>
                    for SendMessageSvc<T> {
                        type Response = super::Empty;
                        type Future = BoxFuture<
                            tonic::Response<Self::Response>,
                            tonic::Status,
                        >;
                        fn call(
                            &mut self,
                            request: tonic::Request<super::BincodeEncodedPayload>,
                        ) -> Self::Future {
                            let inner = self.0.clone();
                            let fut = async move {
                                (*inner).send_message(request).await
                            };
                            Box::pin(fut)
                        }
                    }
                    let accept_compression_encodings = self.accept_compression_encodings;
                    let send_compression_encodings = self.send_compression_encodings;
                    let inner = self.inner.clone();
                    let fut = async move {
                        let inner = inner.0;
                        let method = SendMessageSvc(inner);
                        let codec = tonic::codec::ProstCodec::default();
                        let mut grpc = tonic::server::Grpc::new(codec)
                            .apply_compression_config(
                                accept_compression_encodings,
                                send_compression_encodings,
                            );
                        let res = grpc.unary(method, req).await;
                        Ok(res)
                    };
                    Box::pin(fut)
                }
                _ => {
                    Box::pin(async move {
                        Ok(
                            http::Response::builder()
                                .status(200)
                                .header("grpc-status", "12")
                                .header("content-type", "application/grpc")
                                .body(empty_body())
                                .unwrap(),
                        )
                    })
                }
            }
        }
    }
    impl<T: PrimaryToWorker> Clone for PrimaryToWorkerServer<T> {
        fn clone(&self) -> Self {
            let inner = self.inner.clone();
            Self {
                inner,
                accept_compression_encodings: self.accept_compression_encodings,
                send_compression_encodings: self.send_compression_encodings,
            }
        }
    }
    impl<T: PrimaryToWorker> Clone for _Inner<T> {
        fn clone(&self) -> Self {
            Self(self.0.clone())
        }
    }
    impl<T: std::fmt::Debug> std::fmt::Debug for _Inner<T> {
        fn fmt(&self, f: &mut std::fmt::Formatter<'_>) -> std::fmt::Result {
            write!(f, "{:?}", self.0)
        }
    }
    impl<T: PrimaryToWorker> tonic::transport::NamedService
    for PrimaryToWorkerServer<T> {
        const NAME: &'static str = "narwhal.PrimaryToWorker";
    }
}
/// Generated server implementations.
pub mod transactions_server {
    #![allow(unused_variables, dead_code, missing_docs, clippy::let_unit_value)]
    use tonic::codegen::*;
    ///Generated trait containing gRPC methods that should be implemented for use with TransactionsServer.
    #[async_trait]
    pub trait Transactions: Send + Sync + 'static {
        /// Submit a Transactions
        async fn submit_transaction(
            &self,
            request: tonic::Request<super::Transaction>,
        ) -> Result<tonic::Response<super::Empty>, tonic::Status>;
        /// Submit a Transactions
        async fn submit_transaction_stream(
            &self,
            request: tonic::Request<tonic::Streaming<super::Transaction>>,
        ) -> Result<tonic::Response<super::Empty>, tonic::Status>;
    }
    #[derive(Debug)]
    pub struct TransactionsServer<T: Transactions> {
        inner: _Inner<T>,
        accept_compression_encodings: (),
        send_compression_encodings: (),
    }
    struct _Inner<T>(Arc<T>);
    impl<T: Transactions> TransactionsServer<T> {
        pub fn new(inner: T) -> Self {
            Self::from_arc(Arc::new(inner))
        }
        pub fn from_arc(inner: Arc<T>) -> Self {
            let inner = _Inner(inner);
            Self {
                inner,
                accept_compression_encodings: Default::default(),
                send_compression_encodings: Default::default(),
            }
        }
        pub fn with_interceptor<F>(
            inner: T,
            interceptor: F,
        ) -> InterceptedService<Self, F>
        where
            F: tonic::service::Interceptor,
        {
            InterceptedService::new(Self::new(inner), interceptor)
        }
    }
    impl<T, B> tonic::codegen::Service<http::Request<B>> for TransactionsServer<T>
    where
        T: Transactions,
        B: Body + Send + 'static,
        B::Error: Into<StdError> + Send + 'static,
    {
        type Response = http::Response<tonic::body::BoxBody>;
        type Error = std::convert::Infallible;
        type Future = BoxFuture<Self::Response, Self::Error>;
        fn poll_ready(
            &mut self,
            _cx: &mut Context<'_>,
        ) -> Poll<Result<(), Self::Error>> {
            Poll::Ready(Ok(()))
        }
        fn call(&mut self, req: http::Request<B>) -> Self::Future {
            let inner = self.inner.clone();
            match req.uri().path() {
                "/narwhal.Transactions/SubmitTransaction" => {
                    #[allow(non_camel_case_types)]
                    struct SubmitTransactionSvc<T: Transactions>(pub Arc<T>);
                    impl<T: Transactions> tonic::server::UnaryService<super::Transaction>
                    for SubmitTransactionSvc<T> {
                        type Response = super::Empty;
                        type Future = BoxFuture<
                            tonic::Response<Self::Response>,
                            tonic::Status,
                        >;
                        fn call(
                            &mut self,
                            request: tonic::Request<super::Transaction>,
                        ) -> Self::Future {
                            let inner = self.0.clone();
                            let fut = async move {
                                (*inner).submit_transaction(request).await
                            };
                            Box::pin(fut)
                        }
                    }
                    let accept_compression_encodings = self.accept_compression_encodings;
                    let send_compression_encodings = self.send_compression_encodings;
                    let inner = self.inner.clone();
                    let fut = async move {
                        let inner = inner.0;
                        let method = SubmitTransactionSvc(inner);
                        let codec = tonic::codec::ProstCodec::default();
                        let mut grpc = tonic::server::Grpc::new(codec)
                            .apply_compression_config(
                                accept_compression_encodings,
                                send_compression_encodings,
                            );
                        let res = grpc.unary(method, req).await;
                        Ok(res)
                    };
                    Box::pin(fut)
                }
                "/narwhal.Transactions/SubmitTransactionStream" => {
                    #[allow(non_camel_case_types)]
                    struct SubmitTransactionStreamSvc<T: Transactions>(pub Arc<T>);
                    impl<
                        T: Transactions,
                    > tonic::server::ClientStreamingService<super::Transaction>
                    for SubmitTransactionStreamSvc<T> {
                        type Response = super::Empty;
                        type Future = BoxFuture<
                            tonic::Response<Self::Response>,
                            tonic::Status,
                        >;
                        fn call(
                            &mut self,
                            request: tonic::Request<tonic::Streaming<super::Transaction>>,
                        ) -> Self::Future {
                            let inner = self.0.clone();
                            let fut = async move {
                                (*inner).submit_transaction_stream(request).await
                            };
                            Box::pin(fut)
                        }
                    }
                    let accept_compression_encodings = self.accept_compression_encodings;
                    let send_compression_encodings = self.send_compression_encodings;
                    let inner = self.inner.clone();
                    let fut = async move {
                        let inner = inner.0;
                        let method = SubmitTransactionStreamSvc(inner);
                        let codec = tonic::codec::ProstCodec::default();
                        let mut grpc = tonic::server::Grpc::new(codec)
                            .apply_compression_config(
                                accept_compression_encodings,
                                send_compression_encodings,
                            );
                        let res = grpc.client_streaming(method, req).await;
                        Ok(res)
                    };
                    Box::pin(fut)
                }
                _ => {
                    Box::pin(async move {
                        Ok(
                            http::Response::builder()
                                .status(200)
                                .header("grpc-status", "12")
                                .header("content-type", "application/grpc")
                                .body(empty_body())
                                .unwrap(),
                        )
                    })
                }
            }
        }
    }
    impl<T: Transactions> Clone for TransactionsServer<T> {
        fn clone(&self) -> Self {
            let inner = self.inner.clone();
            Self {
                inner,
                accept_compression_encodings: self.accept_compression_encodings,
                send_compression_encodings: self.send_compression_encodings,
            }
        }
    }
    impl<T: Transactions> Clone for _Inner<T> {
        fn clone(&self) -> Self {
            Self(self.0.clone())
        }
    }
    impl<T: std::fmt::Debug> std::fmt::Debug for _Inner<T> {
        fn fmt(&self, f: &mut std::fmt::Formatter<'_>) -> std::fmt::Result {
            write!(f, "{:?}", self.0)
        }
    }
    impl<T: Transactions> tonic::transport::NamedService for TransactionsServer<T> {
        const NAME: &'static str = "narwhal.Transactions";
    }
}<|MERGE_RESOLUTION|>--- conflicted
+++ resolved
@@ -88,7 +88,6 @@
     pub collection_ids: ::prost::alloc::vec::Vec<CertificateDigest>,
 }
 #[derive(Clone, PartialEq, ::prost::Message)]
-<<<<<<< HEAD
 pub struct ReadCausalRequest {
     /// A collection for which a sequence of related collections are to be retrieved.
     #[prost(message, optional, tag="1")]
@@ -99,13 +98,13 @@
     /// Resulting sequence of collections from DAG walk.
     #[prost(message, repeated, tag="1")]
     pub collection_ids: ::prost::alloc::vec::Vec<CertificateDigest>,
-=======
+}
+#[derive(Clone, PartialEq, ::prost::Message)]
 pub struct NewNetworkInfoRequest {
     #[prost(uint32, tag="1")]
     pub epoch_number: u32,
     #[prost(message, repeated, tag="2")]
     pub validators: ::prost::alloc::vec::Vec<ValidatorData>,
->>>>>>> 9126df4f
 }
 /// A bincode encoded payload. This is intended to be used in the short-term
 /// while we don't have good protobuf definitions for Narwhal types
