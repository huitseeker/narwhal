--- conflicted
+++ resolved
@@ -2,11 +2,7 @@
 // SPDX-License-Identifier: Apache-2.0
 use crate::{
     block_remover::{
-<<<<<<< HEAD
-        BlockRemover, BlockRemoverCommand, BlockRemoverErrorType, BlockRemoverResult,
-=======
         BlockRemover, BlockRemoverCommand, BlockRemoverErrorKind, BlockRemoverResult,
->>>>>>> 1b4776df
         DeleteBatchMessage, DeleteBatchResult, RemoveBlocksResponse, RequestKey,
     },
     common::create_db_stores,
@@ -274,11 +270,7 @@
 
             let block_error = result.err().unwrap();
 
-<<<<<<< HEAD
-            assert_eq!(block_error.error, BlockRemoverErrorType::Timeout);
-=======
             assert_eq!(block_error.error, BlockRemoverErrorKind::Timeout);
->>>>>>> 1b4776df
 
             assert_eq!(block_error.ids.len(), block_ids.len());
 
