--- conflicted
+++ resolved
@@ -24,11 +24,7 @@
 };
 use tracing::{debug, error, warn};
 use types::{
-<<<<<<< HEAD
-    BatchDigest, BlockRemoverError, BlockRemoverErrorType, BlockRemoverResult, Certificate,
-=======
     BatchDigest, BlockRemoverError, BlockRemoverErrorKind, BlockRemoverResult, Certificate,
->>>>>>> 1b4776df
     CertificateDigest, Header, HeaderDigest,
 };
 
@@ -301,11 +297,7 @@
                         senders,
                         Err(BlockRemoverError {
                             ids: block_ids,
-<<<<<<< HEAD
-                            error: BlockRemoverErrorType::Failed,
-=======
                             error: BlockRemoverErrorKind::Failed,
->>>>>>> 1b4776df
                         }),
                     )
                     .await;
@@ -450,11 +442,7 @@
                         sender
                             .send(Err(BlockRemoverError {
                                 ids,
-<<<<<<< HEAD
-                                error: BlockRemoverErrorType::Failed,
-=======
                                 error: BlockRemoverErrorKind::Failed,
->>>>>>> 1b4776df
                             }))
                             .await
                             .expect("Couldn't send error to channel");
@@ -531,19 +519,11 @@
     async fn wait_for_delete_response(
         request_key: RequestKey,
         rx: oneshot::Receiver<DeleteBatchResult>,
-<<<<<<< HEAD
-    ) -> Result<RequestKey, BlockRemoverErrorType> {
-        match timeout(BATCH_DELETE_TIMEOUT, rx).await {
-            Ok(Ok(_)) => Ok(request_key),
-            Ok(Err(_)) => Err(BlockRemoverErrorType::Failed),
-            Err(_) => Err(BlockRemoverErrorType::Timeout),
-=======
     ) -> Result<RequestKey, BlockRemoverErrorKind> {
         match timeout(BATCH_DELETE_TIMEOUT, rx).await {
             Ok(Ok(_)) => Ok(request_key),
             Ok(Err(_)) => Err(BlockRemoverErrorKind::Failed),
             Err(_) => Err(BlockRemoverErrorKind::Timeout),
->>>>>>> 1b4776df
         }
     }
 
