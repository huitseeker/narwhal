// Copyright (c) 2022, Mysten Labs, Inc.
// SPDX-License-Identifier: Apache-2.0

use config::Parameters;
use crypto::{
    ed25519::Ed25519PublicKey,
    traits::{KeyPair, Signer},
    Hash,
};
use node::NodeStorage;
use primary::{Primary, CHANNEL_CAPACITY};
use std::time::Duration;
use test_utils::{
    certificate, committee, fixture_batch_with_transactions, fixture_header_builder, keys, temp_dir,
};
use tokio::sync::mpsc::channel;
use tonic::transport::Channel;
use types::{
    CertificateDigest, CertificateDigestProto, CollectionRetrievalResult, Empty,
    GetCollectionsRequest, RemoveCollectionsRequest, ValidatorClient,
};
use worker::{Worker, WorkerMessage};

#[tokio::test]
async fn test_get_collections() {
    let parameters = Parameters {
        batch_size: 200, // Two transactions.
        ..Parameters::default()
    };
    let keypair = keys().pop().unwrap();
    let name = keypair.public().clone();
    let signer = keypair;
    let committee = committee();

    // Make the data store.
    let store = NodeStorage::reopen(temp_dir());

    let worker_id = 0;
    let mut header_ids = Vec::new();
    // Blocks/Collections
    let mut collection_ids = Vec::new();
    let key = keys().pop().unwrap();
    let mut missing_block = CertificateDigest::new([0; 32]);

    // Generate headers
    for n in 0..5 {
        let batch = fixture_batch_with_transactions(10);

        let header = fixture_header_builder()
            .with_payload_batch(batch.clone(), worker_id)
            .build(|payload| key.sign(payload));

        let certificate = certificate(&header);
        let block_id = certificate.digest();
        collection_ids.push(block_id);

        // Write the certificate
        store
            .certificate_store
            .write(certificate.digest(), certificate.clone())
            .await;

        // Write the header
        store
            .header_store
            .write(header.clone().id, header.clone())
            .await;

        header_ids.push(header.clone().id);

        // Write the batches to payload store
        store
            .payload_store
            .write_all(vec![((batch.clone().digest(), worker_id), 0)])
            .await
            .expect("couldn't store batches");
        if n != 4 {
            // Add batches to the workers store
            let message = WorkerMessage::<Ed25519PublicKey>::Batch(batch.clone());
            let serialized_batch = bincode::serialize(&message).unwrap();
            store
                .batch_store
                .write(batch.digest(), serialized_batch)
                .await;
        } else {
            missing_block = block_id;
        }
    }

    let (tx_new_certificates, _rx_new_certificates) = channel(CHANNEL_CAPACITY);
    let (_tx_feedback, rx_feedback) = channel(CHANNEL_CAPACITY);

    Primary::spawn(
        name.clone(),
        signer,
        committee.clone(),
        parameters.clone(),
        store.header_store.clone(),
        store.certificate_store.clone(),
        store.payload_store.clone(),
        /* tx_consensus */ tx_new_certificates,
        /* rx_consensus */ rx_feedback,
        /* internal_consensus */ false,
    );

    // Spawn a `Worker` instance.
    Worker::spawn(
        name.clone(),
        worker_id,
        committee.clone(),
        parameters.clone(),
        store.batch_store.clone(),
    );

    // Wait for tasks to start
    tokio::time::sleep(Duration::from_secs(1)).await;

    // Test gRPC server with client call
    let mut client = connect_to_validator_client(parameters.clone()).await;

    // Test get no collections
    let request = tonic::Request::new(GetCollectionsRequest {
        collection_ids: vec![],
    });

    let status = client.get_collections(request).await.unwrap_err();

    assert!(status
        .message()
        .contains("Attemped fetch of no collections!"));

    // Test get 1 collection
    let request = tonic::Request::new(GetCollectionsRequest {
        collection_ids: vec![collection_ids[0].into()],
    });
    let response = client.get_collections(request).await.unwrap();
    let actual_result = response.into_inner().result;

    assert_eq!(1, actual_result.len());

    assert!(matches!(
        actual_result[0].retrieval_result,
        Some(types::RetrievalResult::Batch(_))
    ));

    // Test get 5 collections
    let request = tonic::Request::new(GetCollectionsRequest {
        collection_ids: collection_ids.iter().map(|&c_id| c_id.into()).collect(),
    });
    let response = client.get_collections(request).await.unwrap();
    let actual_result = response.into_inner().result;

    assert_eq!(5, actual_result.len());

    // One batch was intentionally left missing from the worker batch store.
    // Assert 4 Batches are returned
    assert_eq!(
        4,
        actual_result
            .iter()
            .filter(|&r| matches!(r.retrieval_result, Some(types::RetrievalResult::Batch(_))))
            .count()
    );

    // And 1 Error is returned
    let errors: Vec<&CollectionRetrievalResult> = actual_result
        .iter()
        .filter(|&r| matches!(r.retrieval_result, Some(types::RetrievalResult::Error(_))))
        .collect::<Vec<_>>();

    assert_eq!(1, errors.len());

    // And check missing collection id is correct
    let actual_missing_collection = match errors[0].retrieval_result.as_ref().unwrap() {
        types::RetrievalResult::Error(e) => e.id.as_ref(),
        _ => panic!("Should never hit this branch."),
    };

    assert_eq!(
        &CertificateDigestProto::from(missing_block),
        actual_missing_collection.unwrap()
    );
}

#[tokio::test]
async fn test_remove_collections() {
    let parameters = Parameters {
        batch_size: 200, // Two transactions.
        ..Parameters::default()
    };
    let keypair = keys().pop().unwrap();
    let name = keypair.public().clone();
    let signer = keypair;
    let committee = committee();

    // Make the data store.
    let store = NodeStorage::reopen(temp_dir());

    let worker_id = 0;
    let mut header_ids = Vec::new();
    // Blocks/Collections
    let mut collection_ids = Vec::new();
    let key = keys().pop().unwrap();

    // Generate headers
    for n in 0..5 {
        let batch = fixture_batch_with_transactions(10);

        let header = fixture_header_builder()
            .with_payload_batch(batch.clone(), worker_id)
            .build(|payload| key.sign(payload));

        let certificate = certificate(&header);
        let block_id = certificate.digest();
        collection_ids.push(block_id);

        // Write the certificate
        store
            .certificate_store
            .write(certificate.digest(), certificate.clone())
            .await;

        // Write the header
        store
            .header_store
            .write(header.clone().id, header.clone())
            .await;

        header_ids.push(header.clone().id);

        // Write the batches to payload store
        store
            .payload_store
            .write_all(vec![((batch.clone().digest(), worker_id), 0)])
            .await
            .expect("couldn't store batches");
        if n != 4 {
            // Add batches to the workers store
            let message = WorkerMessage::<Ed25519PublicKey>::Batch(batch.clone());
            let serialized_batch = bincode::serialize(&message).unwrap();
            store
                .batch_store
                .write(batch.digest(), serialized_batch)
                .await;
        }
    }

    let (tx_new_certificates, _rx_new_certificates) = channel(CHANNEL_CAPACITY);
    let (_tx_feedback, rx_feedback) = channel(CHANNEL_CAPACITY);

    Primary::spawn(
        name.clone(),
        signer,
        committee.clone(),
        parameters.clone(),
        store.header_store.clone(),
        store.certificate_store.clone(),
        store.payload_store.clone(),
        /* tx_consensus */ tx_new_certificates,
        /* rx_consensus */ rx_feedback,
        /* internal_consensus */ false,
    );

    // Wait for tasks to start
    tokio::time::sleep(Duration::from_secs(1)).await;

    // Test gRPC server with client call
    let mut client = connect_to_validator_client(parameters.clone()).await;

    // Test remove 1 collection without spawning worker. Should result in a timeout error
    // when trying to remove batches.
    let block_to_be_removed = collection_ids.remove(0);
    let request = tonic::Request::new(RemoveCollectionsRequest {
        collection_ids: vec![block_to_be_removed.into()],
    });

    let status = client.remove_collections(request).await.unwrap_err();

<<<<<<< HEAD
    assert!(status.message().contains("Removal Error: Timeout"));
=======
    assert!(status
        .message()
        .contains("Timeout, no result has been received in time"));
>>>>>>> 1b4776df
    assert!(
        store
            .certificate_store
            .read(block_to_be_removed)
            .await
            .unwrap()
            .is_some(),
        "Certificate should still exist"
    );

    // Spawn a `Worker` instance.
    Worker::spawn(
        name.clone(),
        worker_id,
        committee.clone(),
        parameters.clone(),
        store.batch_store.clone(),
<<<<<<< HEAD
    );

    // Test remove no collections
    let request = tonic::Request::new(RemoveCollectionsRequest {
        collection_ids: vec![],
    });

    let status = client.remove_collections(request).await.unwrap_err();

    assert!(status
        .message()
        .contains("Attemped to remove no collections!"));

    // Test remove 1 collection
    let request = tonic::Request::new(RemoveCollectionsRequest {
        collection_ids: vec![block_to_be_removed.into()],
    });
    let response = client.remove_collections(request).await.unwrap();
    let actual_result = response.into_inner();

    assert_eq!(Empty {}, actual_result);

    assert!(
        store
            .certificate_store
            .read(block_to_be_removed)
            .await
            .unwrap()
            .is_none(),
        "Certificate shouldn't exist"
    );

    // Test remove remaining collections, one collection has its batches intentionally
    // missing but it should not return any errors.
    let request = tonic::Request::new(RemoveCollectionsRequest {
        collection_ids: collection_ids.iter().map(|&c_id| c_id.into()).collect(),
    });
    let response = client.remove_collections(request).await.unwrap();
    let actual_result = response.into_inner();

    assert_eq!(Empty {}, actual_result);

    assert!(
        store
            .certificate_store
            .read_all(collection_ids.clone())
            .await
            .unwrap()
            .iter()
            .filter(|c| c.is_some())
            .count()
            == 0,
        "Certificate shouldn't exist"
    );

=======
    );

    // Test remove no collections
    let request = tonic::Request::new(RemoveCollectionsRequest {
        collection_ids: vec![],
    });

    let status = client.remove_collections(request).await.unwrap_err();

    assert!(status
        .message()
        .contains("Attemped to remove no collections!"));

    // Test remove 1 collection
    let request = tonic::Request::new(RemoveCollectionsRequest {
        collection_ids: vec![block_to_be_removed.into()],
    });
    let response = client.remove_collections(request).await.unwrap();
    let actual_result = response.into_inner();

    assert_eq!(Empty {}, actual_result);

    assert!(
        store
            .certificate_store
            .read(block_to_be_removed)
            .await
            .unwrap()
            .is_none(),
        "Certificate shouldn't exist"
    );

    // Test remove remaining collections, one collection has its batches intentionally
    // missing but it should not return any errors.
    let request = tonic::Request::new(RemoveCollectionsRequest {
        collection_ids: collection_ids.iter().map(|&c_id| c_id.into()).collect(),
    });
    let response = client.remove_collections(request).await.unwrap();
    let actual_result = response.into_inner();

    assert_eq!(Empty {}, actual_result);

    assert!(
        store
            .certificate_store
            .read_all(collection_ids.clone())
            .await
            .unwrap()
            .iter()
            .filter(|c| c.is_some())
            .count()
            == 0,
        "Certificate shouldn't exist"
    );

>>>>>>> 1b4776df
    // Test removing collections again after they have all been removed, no error
    // returned.
    let request = tonic::Request::new(RemoveCollectionsRequest {
        collection_ids: collection_ids.iter().map(|&c_id| c_id.into()).collect(),
    });
    let response = client.remove_collections(request).await.unwrap();
    let actual_result = response.into_inner();

    assert_eq!(Empty {}, actual_result);
}

async fn connect_to_validator_client(parameters: Parameters) -> ValidatorClient<Channel> {
    let config = mysten_network::config::Config::new();
    let channel = config
        .connect_lazy(&parameters.consensus_api_grpc.socket_addr)
        .unwrap();
    ValidatorClient::new(channel)
}<|MERGE_RESOLUTION|>--- conflicted
+++ resolved
@@ -276,13 +276,9 @@
 
     let status = client.remove_collections(request).await.unwrap_err();
 
-<<<<<<< HEAD
-    assert!(status.message().contains("Removal Error: Timeout"));
-=======
     assert!(status
         .message()
         .contains("Timeout, no result has been received in time"));
->>>>>>> 1b4776df
     assert!(
         store
             .certificate_store
@@ -300,7 +296,6 @@
         committee.clone(),
         parameters.clone(),
         store.batch_store.clone(),
-<<<<<<< HEAD
     );
 
     // Test remove no collections
@@ -356,63 +351,6 @@
         "Certificate shouldn't exist"
     );
 
-=======
-    );
-
-    // Test remove no collections
-    let request = tonic::Request::new(RemoveCollectionsRequest {
-        collection_ids: vec![],
-    });
-
-    let status = client.remove_collections(request).await.unwrap_err();
-
-    assert!(status
-        .message()
-        .contains("Attemped to remove no collections!"));
-
-    // Test remove 1 collection
-    let request = tonic::Request::new(RemoveCollectionsRequest {
-        collection_ids: vec![block_to_be_removed.into()],
-    });
-    let response = client.remove_collections(request).await.unwrap();
-    let actual_result = response.into_inner();
-
-    assert_eq!(Empty {}, actual_result);
-
-    assert!(
-        store
-            .certificate_store
-            .read(block_to_be_removed)
-            .await
-            .unwrap()
-            .is_none(),
-        "Certificate shouldn't exist"
-    );
-
-    // Test remove remaining collections, one collection has its batches intentionally
-    // missing but it should not return any errors.
-    let request = tonic::Request::new(RemoveCollectionsRequest {
-        collection_ids: collection_ids.iter().map(|&c_id| c_id.into()).collect(),
-    });
-    let response = client.remove_collections(request).await.unwrap();
-    let actual_result = response.into_inner();
-
-    assert_eq!(Empty {}, actual_result);
-
-    assert!(
-        store
-            .certificate_store
-            .read_all(collection_ids.clone())
-            .await
-            .unwrap()
-            .iter()
-            .filter(|c| c.is_some())
-            .count()
-            == 0,
-        "Certificate shouldn't exist"
-    );
-
->>>>>>> 1b4776df
     // Test removing collections again after they have all been removed, no error
     // returned.
     let request = tonic::Request::new(RemoveCollectionsRequest {
